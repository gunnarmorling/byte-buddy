package net.bytebuddy.implementation.attribute;

import net.bytebuddy.description.annotation.AnnotationDescription;
import net.bytebuddy.description.enumeration.EnumerationDescription;
import net.bytebuddy.description.method.MethodDescription;
import net.bytebuddy.description.type.TypeDescription;
import org.objectweb.asm.*;

import java.lang.annotation.Retention;
import java.lang.annotation.RetentionPolicy;
import java.lang.reflect.Array;

/**
 * Annotation appenders are capable of writing annotations to a specified target.
 */
public interface AnnotationAppender {

    /**
     * A constant for informing ASM over ignoring a given name.
     */
    String NO_NAME = null;

    /**
     * Terminally writes the given annotation to the specified target.
     *
     * @param annotation           The annotation to be written.
     * @param annotationVisibility Determines the annotation visibility for the given annotation.
     * @return Usually {@code this} or any other annotation appender capable of writing another annotation to
     * the specified target.
     */
    AnnotationAppender append(AnnotationDescription annotation, AnnotationVisibility annotationVisibility);

    /**
     * Determines if an annotation should be written to a specified target and if the annotation should be marked
     * as being visible at runtime.
     */
    enum AnnotationVisibility {

        /**
         * The annotation is preserved in the compiled class and visible at runtime.
         */
        RUNTIME(true, false),

        /**
         * The annotation is preserved in the compiled class but not visible at runtime.
         */
        CLASS_FILE(false, false),

        /**
         * The annotation is ignored.
         */
        INVISIBLE(false, true);

        /**
         * {@code true} if this annotation is visible at runtime.
         */
        private final boolean visible;

        /**
         * {@code true} if this annotation is added to a compiled class.
         */
        private final boolean suppressed;

        /**
         * Creates a new annotation visibility representation.
         *
         * @param visible    {@code true} if this annotation is visible at runtime.
         * @param suppressed {@code true} if this annotation is added to a compiled class.
         */
        AnnotationVisibility(boolean visible, boolean suppressed) {
            this.visible = visible;
            this.suppressed = suppressed;
        }

        /**
         * Finds the annotation visibility that is declared for a given annotation.
         *
         * @param annotation The annotation of interest.
         * @return The annotation visibility of a given annotation. Annotations with a non-defined visibility or an
         * visibility of type {@link java.lang.annotation.RetentionPolicy#SOURCE} will be silently ignored.
         */
        public static AnnotationVisibility of(AnnotationDescription annotation) {
            AnnotationDescription.Loadable<Retention> retention = annotation.getAnnotationType()
                    .getDeclaredAnnotations()
                    .ofType(Retention.class);
            if (retention == null || retention.loadSilent().value() == RetentionPolicy.SOURCE) {
                return INVISIBLE;
            } else if (retention.loadSilent().value() == RetentionPolicy.CLASS) {
                return CLASS_FILE;
            } else {
                return RUNTIME;
            }
        }

        /**
         * Checks if this instance representedBy an annotation that is visible at runtime, i.e. if this instance is
         * {@link AnnotationAppender.AnnotationVisibility#RUNTIME}.
         *
         * @return {@code true} if this instance representedBy an annotation to be visible at runtime.
         */
        public boolean isVisible() {
            return visible;
        }

        /**
         * Checks if this instance representedBy an annotation that is not to be embedded into Java byte code, i.e.
         * if this instance is
         * {@link AnnotationAppender.AnnotationVisibility#INVISIBLE}.
         *
         * @return {@code true} if this instance representedBy an annotation to be suppressed from the byte code output.
         */
        public boolean isSuppressed() {
            return suppressed;
        }

        @Override
        public String toString() {
            return "AnnotationAppender.AnnotationVisibility." + name();
        }
    }

    /**
     * Represents a target for an annotation writing process.
     */
    interface Target {

        /**
         * Creates an annotation visitor that is going to consume an annotation writing.
         *
         * @param annotationTypeDescriptor The type descriptor for the annotation to be written.
         * @param visible                  {@code true} if the annotation is to be visible at runtime.
         * @return An annotation visitor that is going to consume an annotation that is written to the latter
         * by the caller of this method.
         */
        AnnotationVisitor visit(String annotationTypeDescriptor, boolean visible);

        /**
         * Target for an annotation that is written to a Java type.
         */
        class OnType implements Target {

            /**
             * The class visitor to write the annotation to.
             */
            private final ClassVisitor classVisitor;

            /**
             * Creates a new wrapper for a Java type.
             *
             * @param classVisitor The ASM class visitor to which the annotations are appended to.
             */
            public OnType(ClassVisitor classVisitor) {
                this.classVisitor = classVisitor;
            }

            @Override
            public AnnotationVisitor visit(String annotationTypeDescriptor, boolean visible) {
                return classVisitor.visitAnnotation(annotationTypeDescriptor, visible);
            }

            @Override
            public boolean equals(Object other) {
                return this == other || !(other == null || getClass() != other.getClass())
                        && classVisitor.equals(((OnType) other).classVisitor);
            }

            @Override
            public int hashCode() {
                return classVisitor.hashCode();
            }

            @Override
            public String toString() {
                return "AnnotationAppender.Target.OnType{classVisitor=" + classVisitor + '}';
            }
        }

        /**
         * Target for an annotation that is written to a Java method or constructor.
         */
        class OnMethod implements Target {

            /**
             * The method visitor to write the annotation to.
             */
            private final MethodVisitor methodVisitor;

            /**
             * Creates a new wrapper for a Java method or constructor.
             *
             * @param methodVisitor The ASM method visitor to which the annotations are appended to.
             */
            public OnMethod(MethodVisitor methodVisitor) {
                this.methodVisitor = methodVisitor;
            }

            @Override
            public AnnotationVisitor visit(String annotationTypeDescriptor, boolean visible) {
                return methodVisitor.visitAnnotation(annotationTypeDescriptor, visible);
            }

            @Override
            public boolean equals(Object other) {
                return this == other || !(other == null || getClass() != other.getClass())
                        && methodVisitor.equals(((OnMethod) other).methodVisitor);
            }

            @Override
            public int hashCode() {
                return methodVisitor.hashCode();
            }

            @Override
            public String toString() {
                return "AnnotationAppender.Target.OnMethod{methodVisitor=" + methodVisitor + '}';
            }
        }

        /**
         * Target for an annotation that is written to a Java method or constructor parameter.
         */
        class OnMethodParameter implements Target {

            /**
             * The method visitor to write the annotation to.
             */
            private final MethodVisitor methodVisitor;

            /**
             * The method parameter index to write the annotation to.
             */
            private final int parameterIndex;

            /**
             * Creates a new wrapper for a Java method or constructor.
             *
             * @param methodVisitor  The ASM method visitor to which the annotations are appended to.
             * @param parameterIndex The index of the method parameter.
             */
            public OnMethodParameter(MethodVisitor methodVisitor, int parameterIndex) {
                this.methodVisitor = methodVisitor;
                this.parameterIndex = parameterIndex;
            }

            @Override
            public AnnotationVisitor visit(String annotationTypeDescriptor, boolean visible) {
                return methodVisitor.visitParameterAnnotation(parameterIndex, annotationTypeDescriptor, visible);
            }

            @Override
            public boolean equals(Object other) {
                return this == other || !(other == null || getClass() != other.getClass())
                        && parameterIndex == ((OnMethodParameter) other).parameterIndex
                        && methodVisitor.equals(((OnMethodParameter) other).methodVisitor);
            }

            @Override
            public int hashCode() {
                return methodVisitor.hashCode() + 31 * parameterIndex;
            }

            @Override
            public String toString() {
                return "AnnotationAppender.Target.OnMethodParameter{" +
                        "methodVisitor=" + methodVisitor +
                        ", parameterIndex=" + parameterIndex +
                        '}';
            }
        }

        /**
         * Target for an annotation that is written to a Java field.
         */
        class OnField implements Target {

            /**
             * The field visitor to write the annotation to.
             */
            private final FieldVisitor fieldVisitor;

            /**
             * Creates a new wrapper for a Java field.
             *
             * @param fieldVisitor The ASM field visitor to which the annotations are appended to.
             */
            public OnField(FieldVisitor fieldVisitor) {
                this.fieldVisitor = fieldVisitor;
            }

            @Override
            public AnnotationVisitor visit(String annotationTypeDescriptor, boolean visible) {
                return fieldVisitor.visitAnnotation(annotationTypeDescriptor, visible);
            }

            @Override
            public boolean equals(Object other) {
                return this == other || !(other == null || getClass() != other.getClass())
                        && fieldVisitor.equals(((OnField) other).fieldVisitor);
            }

            @Override
            public int hashCode() {
                return fieldVisitor.hashCode();
            }

            @Override
            public String toString() {
                return "AnnotationAppender.Target.OnField{" +
                        "fieldVisitor=" + fieldVisitor +
                        '}';
            }
        }
    }

    /**
     * A value filter allows to skip values while writing an annotation value such that these missing values are represented
     * by the annotation type's default value instead.
     */
    interface ValueFilter {

        /**
         * Checks if the given annotation value should be written as the value of the provided annotation property.
         *
         * @param annotationDescription The annotation value that is being written.
         * @param methodDescription     The annotation method of which a value is being written.
         * @return {@code true} if the value should be written to the annotation.
         */
        boolean isRelevant(AnnotationDescription annotationDescription, MethodDescription methodDescription);

        /**
         * A value filter that skips all annotation values that represent the default value of the annotation. Note that it is not possible
         * at runtime to determine if a value is actually representing the default value of an annotation or only has the same value as the
         * default value. Therefore, this value filter skips any value that equals an annotation property's default value even if it was
         * explicitly defined.
         */
        enum SkipDefaults implements ValueFilter {

            /**
             * The singleton instance.
             */
            INSTANCE;

            @Override
            public boolean isRelevant(AnnotationDescription annotationDescription, MethodDescription methodDescription) {
                Object defaultValue = methodDescription.getDefaultValue();
                return defaultValue != null && defaultValue.equals(annotationDescription.getValue(methodDescription));
            }

            @Override
            public String toString() {
                return "AnnotationAppender.ValueFilter.SkipDefaults." + name();
            }
        }

        /**
         * A value filter that does not skip any values.
         */
        enum AppendDefaults implements ValueFilter {

            /**
             * The singleton instance.
             */
            INSTANCE;

            @Override
            public boolean isRelevant(AnnotationDescription annotationDescription, MethodDescription methodDescription) {
                return true;
            }

            @Override
            public String toString() {
                return "AnnotationAppender.ValueFilter.AppendDefaults." + name();
            }
        }
    }

    /**
     * A default implementation for an annotation appender that writes annotations to a given byte consumer
     * represented by an ASM {@link org.objectweb.asm.AnnotationVisitor}.
     */
    class Default implements AnnotationAppender {

        /**
         * The target onto which an annotation write process is to be applied.
         */
        private final Target target;

        /**
         * The value filter to apply for discovering which values of an annotation should be written.
         */
        private final ValueFilter valueFilter;

        /**
         * Creates a default annotation appender.
         *
         * @param target      The target to which annotations are written to.
         * @param valueFilter The value filter to apply for discovering which values of an annotation should be written.
         */
        public Default(Target target, ValueFilter valueFilter) {
            this.target = target;
            this.valueFilter = valueFilter;
        }

        /**
         * Handles the writing of a single annotation to an annotation visitor.
         *
         * @param annotationVisitor The annotation visitor the write process is to be applied on.
         * @param annotation        The annotation to be written.
         * @param valueFilter       The value filter to apply for discovering which values of an annotation should be written.
         */
        private static void handle(AnnotationVisitor annotationVisitor, AnnotationDescription annotation, ValueFilter valueFilter) {
            for (MethodDescription methodDescription : annotation.getAnnotationType().getDeclaredMethods()) {
<<<<<<< HEAD
                if (valueFilter.isRelevant(annotation, methodDescription)) {
                    apply(annotationVisitor, methodDescription.getReturnType(), methodDescription.getName(), annotation.getValue(methodDescription));
                }
=======
                apply(annotationVisitor, methodDescription.getReturnType().asRawType(), methodDescription.getName(), annotation.getValue(methodDescription));
>>>>>>> c875196c
            }
            annotationVisitor.visitEnd();
        }

        /**
         * Performs the writing of a given annotation value to an annotation visitor.
         *
         * @param annotationVisitor The annotation visitor the write process is to be applied on.
         * @param valueType         The type of the annotation value.
         * @param name              The name of the annotation type.
         * @param value             The annotation's value.
         */
        public static void apply(AnnotationVisitor annotationVisitor, TypeDescription valueType, String name, Object value) {
            if (valueType.isAnnotation()) {
                handle(annotationVisitor.visitAnnotation(name, valueType.getDescriptor()), (AnnotationDescription) value, ValueFilter.AppendDefaults.INSTANCE);
            } else if (valueType.isEnum()) {
                annotationVisitor.visitEnum(name, valueType.getDescriptor(), ((EnumerationDescription) value).getValue());
            } else if (valueType.isAssignableFrom(Class.class)) {
                annotationVisitor.visit(name, Type.getType(((TypeDescription) value).getDescriptor()));
            } else if (valueType.isArray()) {
                AnnotationVisitor arrayVisitor = annotationVisitor.visitArray(name);
                int length = Array.getLength(value);
                TypeDescription componentType = valueType.getComponentType();
                for (int index = 0; index < length; index++) {
                    apply(arrayVisitor, componentType, NO_NAME, Array.get(value, index));
                }
                arrayVisitor.visitEnd();
            } else {
                annotationVisitor.visit(name, value);
            }
        }

        @Override
        public AnnotationAppender append(AnnotationDescription annotation, AnnotationVisibility annotationVisibility) {
            if (!annotationVisibility.isSuppressed()) {
                doAppend(annotation, annotationVisibility.isVisible());
            }
            return this;
        }

        /**
         * Tries to append a given annotation by reflectively reading an annotation.
         *
         * @param annotation The annotation to be written.
         * @param visible    {@code true} if this annotation should be treated as visible at runtime.
         */
        private void doAppend(AnnotationDescription annotation, boolean visible) {
            handle(target.visit(annotation.getAnnotationType().getDescriptor(), visible), annotation, valueFilter);
        }

        @Override
        public boolean equals(Object other) {
            return this == other || !(other == null || getClass() != other.getClass())
                    && target.equals(((Default) other).target)
                    && valueFilter.equals(((Default) other).valueFilter);
        }

        @Override
        public int hashCode() {
            return target.hashCode() + 31 * valueFilter.hashCode();
        }

        @Override
        public String toString() {
            return "AnnotationAppender.Default{target=" + target + ", valueFilter=" + valueFilter + '}';
        }
    }
}<|MERGE_RESOLUTION|>--- conflicted
+++ resolved
@@ -410,13 +410,9 @@
          */
         private static void handle(AnnotationVisitor annotationVisitor, AnnotationDescription annotation, ValueFilter valueFilter) {
             for (MethodDescription methodDescription : annotation.getAnnotationType().getDeclaredMethods()) {
-<<<<<<< HEAD
                 if (valueFilter.isRelevant(annotation, methodDescription)) {
-                    apply(annotationVisitor, methodDescription.getReturnType(), methodDescription.getName(), annotation.getValue(methodDescription));
+                    apply(annotationVisitor, methodDescription.getReturnType().asRawType(), methodDescription.getName(), annotation.getValue(methodDescription));
                 }
-=======
-                apply(annotationVisitor, methodDescription.getReturnType().asRawType(), methodDescription.getName(), annotation.getValue(methodDescription));
->>>>>>> c875196c
             }
             annotationVisitor.visitEnd();
         }
