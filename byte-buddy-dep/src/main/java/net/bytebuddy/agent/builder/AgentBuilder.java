package net.bytebuddy.agent.builder;

import edu.umd.cs.findbugs.annotations.SuppressFBWarnings;
import net.bytebuddy.ByteBuddy;
import net.bytebuddy.asm.AsmVisitorWrapper;
import net.bytebuddy.description.field.FieldDescription;
import net.bytebuddy.description.method.MethodDescription;
import net.bytebuddy.description.method.ParameterDescription;
import net.bytebuddy.description.modifier.*;
import net.bytebuddy.description.type.TypeDescription;
import net.bytebuddy.dynamic.ClassFileLocator;
import net.bytebuddy.dynamic.DynamicType;
import net.bytebuddy.dynamic.loading.ClassInjector;
import net.bytebuddy.dynamic.loading.ClassReloadingStrategy;
import net.bytebuddy.dynamic.scaffold.InstrumentedType;
import net.bytebuddy.dynamic.scaffold.inline.MethodNameTransformer;
import net.bytebuddy.dynamic.scaffold.subclass.ConstructorStrategy;
import net.bytebuddy.implementation.ExceptionMethod;
import net.bytebuddy.implementation.Implementation;
import net.bytebuddy.implementation.LoadedTypeInitializer;
import net.bytebuddy.implementation.auxiliary.AuxiliaryType;
import net.bytebuddy.implementation.bytecode.*;
import net.bytebuddy.implementation.bytecode.assign.Assigner;
import net.bytebuddy.implementation.bytecode.assign.TypeCasting;
import net.bytebuddy.implementation.bytecode.collection.ArrayFactory;
import net.bytebuddy.implementation.bytecode.constant.ClassConstant;
import net.bytebuddy.implementation.bytecode.constant.IntegerConstant;
import net.bytebuddy.implementation.bytecode.constant.NullConstant;
import net.bytebuddy.implementation.bytecode.constant.TextConstant;
import net.bytebuddy.implementation.bytecode.member.FieldAccess;
import net.bytebuddy.implementation.bytecode.member.MethodInvocation;
import net.bytebuddy.implementation.bytecode.member.MethodReturn;
import net.bytebuddy.implementation.bytecode.member.MethodVariableAccess;
import net.bytebuddy.matcher.ElementMatcher;
import net.bytebuddy.pool.TypePool;
import net.bytebuddy.utility.JavaInstance;
import net.bytebuddy.utility.JavaType;
import org.objectweb.asm.Label;
import org.objectweb.asm.MethodVisitor;
import org.objectweb.asm.Opcodes;
import org.objectweb.asm.Type;

import java.io.*;
import java.lang.instrument.ClassDefinition;
import java.lang.instrument.ClassFileTransformer;
import java.lang.instrument.Instrumentation;
import java.lang.instrument.UnmodifiableClassException;
import java.lang.invoke.MethodHandle;
import java.lang.reflect.InvocationTargetException;
import java.lang.reflect.Method;
import java.security.AccessControlContext;
import java.security.AccessController;
import java.security.ProtectionDomain;
import java.util.*;
import java.util.concurrent.Callable;
import java.util.concurrent.atomic.AtomicInteger;

import static net.bytebuddy.matcher.ElementMatchers.*;

/**
 * <p>
 * An agent builder provides a convenience API for defining a
 * <a href="http://docs.oracle.com/javase/6/docs/api/java/lang/instrument/package-summary.html">Java agent</a>. By default,
 * this transformation is applied by rebasing the type if not specified otherwise by setting a
 * {@link TypeStrategy}.
 * </p>
 * <p>
 * When defining several {@link net.bytebuddy.agent.builder.AgentBuilder.Transformer}s, the agent builder always
 * applies the transformers that were supplied with the last applicable matcher. Therefore, more general transformers
 * should be defined first.
 * </p>
 */
public interface AgentBuilder {

    /**
     * <p>
     * Matches a type being loaded in order to apply the supplied
     * {@link net.bytebuddy.agent.builder.AgentBuilder.Transformer}s before loading this type.
     * </p>
     * <p>
     * <b>Note</b>: When applying a matcher, regard the performance implications by
     * {@link AgentBuilder#ignore(ElementMatcher)}. The former matcher is applied first such that it makes sense
     * to ignore name spaces that are irrelevant to instrumentation. If possible, it is also recommended, to
     * exclude class loaders such as for example the bootstrap class loader.
     * </p>
     *
     * @param matcher A matcher that decides if the entailed
     *                {@link net.bytebuddy.agent.builder.AgentBuilder.Transformer}s should be applied for a type that
     *                is being loaded.
     * @return A definable that represents this agent builder which allows for the definition of one or several
     * {@link net.bytebuddy.agent.builder.AgentBuilder.Transformer}s to be applied when the given {@code matcher}
     * indicates a match.
     */
    Identified type(RawMatcher matcher);

    /**
     * <p>
     * Matches a type being loaded in order to apply the supplied
     * {@link net.bytebuddy.agent.builder.AgentBuilder.Transformer}s before loading this type.
     * </p>
     * <p>
     * <b>Note</b>: When applying a matcher, regard the performance implications by
     * {@link AgentBuilder#ignore(ElementMatcher)}. The former matcher is applied first such that it makes sense
     * to ignore name spaces that are irrelevant to instrumentation. If possible, it is also recommended, to exclude
     * class loaders such as for example the bootstrap class loader by using
     * {@link AgentBuilder#type(ElementMatcher, ElementMatcher)} instead.
     * </p>
     *
     * @param typeMatcher An {@link net.bytebuddy.matcher.ElementMatcher} that is applied on the type being loaded that
     *                    decides if the entailed {@link net.bytebuddy.agent.builder.AgentBuilder.Transformer}s should
     *                    be applied for that type.
     * @return A definable that represents this agent builder which allows for the definition of one or several
     * {@link net.bytebuddy.agent.builder.AgentBuilder.Transformer}s to be applied when the given {@code typeMatcher}
     * indicates a match.
     */
    Identified type(ElementMatcher<? super TypeDescription> typeMatcher);

    /**
     * <p>
     * Matches a type being loaded in order to apply the supplied
     * {@link net.bytebuddy.agent.builder.AgentBuilder.Transformer}s before loading this type.
     * </p>
     * <p>
     * <b>Note</b>: When applying a matcher, regard the performance implications by
     * {@link AgentBuilder#ignore(ElementMatcher)}. The former matcher is applied first such that it makes sense
     * to ignore name spaces that are irrelevant to instrumentation.
     * </p>
     *
     * @param typeMatcher        An {@link net.bytebuddy.matcher.ElementMatcher} that is applied on the type being
     *                           loaded that decides if the entailed
     *                           {@link net.bytebuddy.agent.builder.AgentBuilder.Transformer}s should be applied for
     *                           that type.
     * @param classLoaderMatcher An {@link net.bytebuddy.matcher.ElementMatcher} that is applied to the
     *                           {@link java.lang.ClassLoader} that is loading the type being loaded. This matcher
     *                           is always applied first where the type matcher is not applied in case that this
     *                           matcher does not indicate a match.
     * @return A definable that represents this agent builder which allows for the definition of one or several
     * {@link net.bytebuddy.agent.builder.AgentBuilder.Transformer}s to be applied when both the given
     * {@code typeMatcher} and {@code classLoaderMatcher} indicate a match.
     */
    Identified type(ElementMatcher<? super TypeDescription> typeMatcher, ElementMatcher<? super ClassLoader> classLoaderMatcher);

    /**
     * Defines the given {@link net.bytebuddy.ByteBuddy} instance to be used by the created agent.
     *
     * @param byteBuddy The Byte Buddy instance to be used.
     * @return A new instance of this agent builder which makes use of the given {@code byteBuddy} instance.
     */
    AgentBuilder with(ByteBuddy byteBuddy);

    /**
     * Defines the given {@link net.bytebuddy.agent.builder.AgentBuilder.Listener} to be notified by the created agent.
     * The given listener is notified after any other listener that is already registered. If a listener is registered
     * twice, it is also notified twice.
     *
     * @param listener The listener to be notified.
     * @return A new instance of this agent builder which creates an agent that informs the given listener about
     * events.
     */
    AgentBuilder with(Listener listener);

    /**
     * Defines the use of the given binary locator for locating binary data to given class names.
     *
     * @param binaryLocator The binary locator to use.
     * @return A new instance of this agent builder which uses the given binary locator for looking up class files.
     */
    AgentBuilder with(BinaryLocator binaryLocator);

    /**
     * Defines the use of the given definition handler that determines if a type should be rebased or redefined.
     *
     * @param typeStrategy The definition handler to use.
     * @return A new instance of this agent builder which uses the given definition handler.
     */
    AgentBuilder with(TypeStrategy typeStrategy);

    /**
     * Defines classes to be loaded using the given access control context.
     *
     * @param accessControlContext The access control context to be used for loading classes.
     * @return A new instance of this agent builder which uses the given access control context for class loading.
     */
    AgentBuilder with(AccessControlContext accessControlContext);

    /**
     * Defines a given initialization strategy to be applied to generated types. An initialization strategy is responsible
     * for setting up a type after it was loaded. This initialization must be performed after the transformation because
     * a Java agent is only invoked before loading a type. By default, the initialization logic is added to a class's type
     * initializer which queries a global object for any objects that are to be injected into the generated type.
     *
     * @param initializationStrategy The initialization strategy to use.
     * @return A new instance of this agent builder that applies the given initialization strategy.
     */
    AgentBuilder with(InitializationStrategy initializationStrategy);

    /**
     * Specifies a strategy for modifying existing types.
     *
     * @param redefinitionStrategy The redefinition strategy to apply.
     * @return A new instance of this agent builder that applies the given redefinition strategy.
     */
    AgentBuilder with(RedefinitionStrategy redefinitionStrategy);

    /**
     * <p>
     * Enables or disables management of the JVM's {@code LambdaMetafactory} which is responsible for creating classes that
     * implement lambda expressions. Without this feature enabled, classes that are represented by lambda expressions are
     * not instrumented by the JVM such that Java agents have no effect on them when a lambda expression's class is loaded
     * for the first time.
     * </p>
     * <p>
     * When activating this feature, Byte Buddy instruments the {@code LambdaMetafactory} and takes over the responsibility
     * of creating classes that represent lambda expressions. In doing so, Byte Buddy has the opportunity to apply the built
     * class file transformer. If the current VM does not support lambda expressions, activating this feature has no effect.
     * </p>
     * <p>
     * <b>Important</b>: If this feature is active, it is important to release the built class file transformer when
     * deactivating it. Normally, it is sufficient to call {@link Instrumentation#removeTransformer(ClassFileTransformer)}.
     * When this feature is enabled, it is however also required to invoke
     * {@link LambdaInstrumentationStrategy#release(ClassFileTransformer, Instrumentation)}. Otherwise, the executing VMs class
     * loader retains a reference to the class file transformer what can cause a memory leak.
     * </p>
     *
     * @param lambdaInstrumentationStrategy {@code true} if this feature should be enabled.
     * @return A new instance of this agent builder where this feature is explicitly enabled or disabled.
     */
    AgentBuilder with(LambdaInstrumentationStrategy lambdaInstrumentationStrategy);

    /**
     * Enables class injection of auxiliary classes into the bootstrap class loader.
     *
     * @param folder          The folder in which jar files of the injected classes are to be stored.
     * @param instrumentation The instrumentation instance that is used for appending jar files to the
     *                        bootstrap class path.
     * @return An agent builder with bootstrap class loader class injection enabled.
     */
    AgentBuilder enableBootstrapInjection(File folder, Instrumentation instrumentation);

    /**
     * Enables the use of the given native method prefix for instrumented methods. Note that this prefix is also
     * applied when preserving non-native methods. The use of this prefix is also registered when installing the
     * final agent with an {@link java.lang.instrument.Instrumentation}.
     *
     * @param prefix The prefix to be used.
     * @return A new instance of this agent builder which uses the given native method prefix.
     */
    AgentBuilder enableNativeMethodPrefix(String prefix);

    /**
     * Disables the use of a native method prefix for instrumented methods.
     *
     * @return A new instance of this agent builder which does not use a native method prefix.
     */
    AgentBuilder disableNativeMethodPrefix();

    /**
     * Disables injection of auxiliary classes into the bootstrap class path.
     *
     * @return A new instance of this agent builder which does not apply bootstrap class loader injection.
     */
    AgentBuilder disableBootstrapInjection();

    /**
     * <p>
     * Excludes any type that is matched by the provided matcher from instrumentation. By default, Byte Buddy does not
     * instrument synthetic types.
     * </p>
     * <p>
     * <b>Note</b>: For performance reasons, it is recommended to always include a matcher that excludes as many namespaces
     * as possible. Byte Buddy can determine a type's name without parsing its class file and can therefore discard such
     * types prematurely. When a different property of a type - such as for example its modifiers or its annotations is
     * accessed - Byte Buddy parses the class file lazily in order to allow for such a matching. Therefore, any exclusion
     * of a name should always be done as a first step and even if it does not influence the selection of what types are
     * matched. Without changing this property, the class file of every type is being parsed!
     * </p>
     *
     * @param ignoredTypes A matcher that identifies types that should not be instrumented.
     * @return A new instance of this agent builder that ignores all types that are matched by the provided matcher.
     * All previous matchers for ignored types are discarded.
     */
    AgentBuilder ignore(ElementMatcher<? super TypeDescription> ignoredTypes);

    /**
     * Creates a {@link java.lang.instrument.ClassFileTransformer} that implements the configuration of this
     * agent builder.
     *
     * @return A class file transformer that implements the configuration of this agent builder.
     */
    ClassFileTransformer makeRaw();

    /**
     * Creates and installs a {@link java.lang.instrument.ClassFileTransformer} that implements the configuration of
     * this agent builder with a given {@link java.lang.instrument.Instrumentation}. If retransformation is enabled,
     * the installation also causes all loaded types to be retransformed.
     *
     * @param instrumentation The instrumentation on which this agent builder's configuration is to be installed.
     * @return The installed class file transformer.
     */
    ClassFileTransformer installOn(Instrumentation instrumentation);

    /**
     * Creates and installs a {@link java.lang.instrument.ClassFileTransformer} that implements the configuration of
     * this agent builder with the Byte Buddy-agent which must be installed prior to calling this method.
     *
     * @return The installed class file transformer.
     */
    ClassFileTransformer installOnByteBuddyAgent();

    /**
     * Describes an {@link net.bytebuddy.agent.builder.AgentBuilder} which was handed a matcher for identifying
     * types to instrumented in order to supply one or several
     * {@link net.bytebuddy.agent.builder.AgentBuilder.Transformer}s.
     */
    interface Identified {

        /**
         * Applies the given transformer for the already supplied matcher.
         *
         * @param transformer The transformer to apply.
         * @return This agent builder with the transformer being applied when the previously supplied matcher
         * identified a type for instrumentation which also allows for the registration of subsequent transformers.
         */
        Extendable transform(Transformer transformer);

        /**
         * This interface is used to allow for optionally providing several
         * {@link net.bytebuddy.agent.builder.AgentBuilder.Transformer} to applied when a matcher identifies a type
         * to be instrumented. Any subsequent transformers are applied in the order they are registered.
         */
        interface Extendable extends AgentBuilder, Identified {
            /* this is merely a unionizing interface that does not declare methods */
        }
    }

    /**
     * A matcher that allows to determine if a {@link net.bytebuddy.agent.builder.AgentBuilder.Transformer}
     * should be applied during the execution of a {@link java.lang.instrument.ClassFileTransformer} that was
     * generated by an {@link net.bytebuddy.agent.builder.AgentBuilder}.
     */
    interface RawMatcher {

        /**
         * Decides if the given {@code typeDescription} should be instrumented with the entailed
         * {@link net.bytebuddy.agent.builder.AgentBuilder.Transformer}s.
         *
         * @param typeDescription     A description of the type to be instrumented.
         * @param classLoader         The class loader of the instrumented type. Might be {@code null} if this class
         *                            loader represents the bootstrap class loader.
         * @param classBeingRedefined The class being redefined which is only not {@code null} if a retransformation
         *                            is applied.
         * @param protectionDomain    The protection domain of the type being transformed.
         * @return {@code true} if the entailed {@link net.bytebuddy.agent.builder.AgentBuilder.Transformer}s should
         * be applied for the given {@code typeDescription}.
         */
        boolean matches(TypeDescription typeDescription,
                        ClassLoader classLoader,
                        Class<?> classBeingRedefined,
                        ProtectionDomain protectionDomain);

        /**
         * A raw matcher implementation that checks a {@link TypeDescription}
         * and its {@link java.lang.ClassLoader} against two suitable matchers in order to determine if the matched
         * type should be instrumented.
         */
        class ForElementMatcherPair implements RawMatcher {

            /**
             * The type matcher to apply to a {@link TypeDescription}.
             */
            private final ElementMatcher<? super TypeDescription> typeMatcher;

            /**
             * The class loader to apply to a {@link java.lang.ClassLoader}.
             */
            private final ElementMatcher<? super ClassLoader> classLoaderMatcher;

            /**
             * Creates a new {@link net.bytebuddy.agent.builder.AgentBuilder.RawMatcher} that only matches the
             * supplied {@link TypeDescription} and its {@link java.lang.ClassLoader} against two matcher in order
             * to decided if an instrumentation should be conducted.
             *
             * @param typeMatcher        The type matcher to apply to a
             *                           {@link TypeDescription}.
             * @param classLoaderMatcher The class loader to apply to a {@link java.lang.ClassLoader}.
             */
            public ForElementMatcherPair(ElementMatcher<? super TypeDescription> typeMatcher,
                                         ElementMatcher<? super ClassLoader> classLoaderMatcher) {
                this.typeMatcher = typeMatcher;
                this.classLoaderMatcher = classLoaderMatcher;
            }

            @Override
            public boolean matches(TypeDescription typeDescription,
                                   ClassLoader classLoader,
                                   Class<?> classBeingRedefined,
                                   ProtectionDomain protectionDomain) {
                return classLoaderMatcher.matches(classLoader) && typeMatcher.matches(typeDescription);
            }

            @Override
            public boolean equals(Object other) {
                return this == other || !(other == null || getClass() != other.getClass())
                        && classLoaderMatcher.equals(((ForElementMatcherPair) other).classLoaderMatcher)
                        && typeMatcher.equals(((ForElementMatcherPair) other).typeMatcher);
            }

            @Override
            public int hashCode() {
                int result = typeMatcher.hashCode();
                result = 31 * result + classLoaderMatcher.hashCode();
                return result;
            }

            @Override
            public String toString() {
                return "AgentBuilder.RawMatcher.ForElementMatcherPair{" +
                        "typeMatcher=" + typeMatcher +
                        ", classLoaderMatcher=" + classLoaderMatcher +
                        '}';
            }
        }
    }

    /**
     * A type strategy is responsible for creating a type builder for a type that is being instrumented.
     */
    interface TypeStrategy {

        /**
         * Creates a type builder for a given type.
         *
         * @param typeDescription       The type being instrumented.
         * @param byteBuddy             The Byte Buddy configuration.
         * @param classFileLocator      The class file locator to use.
         * @param methodNameTransformer The method name transformer to use.
         * @return A type builder for the given arguments.
         */
        DynamicType.Builder<?> builder(TypeDescription typeDescription,
                                       ByteBuddy byteBuddy,
                                       ClassFileLocator classFileLocator,
                                       MethodNameTransformer methodNameTransformer);

        /**
         * Default implementations of type strategies.
         */
        enum Default implements TypeStrategy {

            /**
             * A definition handler that performs a rebasing for all types.
             */
            REBASE {
                @Override
                public DynamicType.Builder<?> builder(TypeDescription typeDescription,
                                                      ByteBuddy byteBuddy,
                                                      ClassFileLocator classFileLocator,
                                                      MethodNameTransformer methodNameTransformer) {
                    return byteBuddy.rebase(typeDescription, classFileLocator, methodNameTransformer);
                }
            },

            /**
             * A definition handler that performs a redefinition for all types.
             */
            REDEFINE {
                @Override
                public DynamicType.Builder<?> builder(TypeDescription typeDescription,
                                                      ByteBuddy byteBuddy,
                                                      ClassFileLocator classFileLocator,
                                                      MethodNameTransformer methodNameTransformer) {
                    return byteBuddy.redefine(typeDescription, classFileLocator);
                }
            };

            @Override
            public String toString() {
                return "AgentBuilder.TypeStrategy.Default." + name();
            }
        }
    }

    /**
     * A transformer allows to apply modifications to a {@link net.bytebuddy.dynamic.DynamicType}. Such a modification
     * is then applied to any instrumented type that was matched by the preceding matcher.
     */
    interface Transformer {

        /**
         * Allows for a transformation of a {@link net.bytebuddy.dynamic.DynamicType.Builder}.
         *
         * @param builder         The dynamic builder to transform.
         * @param typeDescription The description of the type currently being instrumented.
         * @return A transformed version of the supplied {@code builder}.
         */
        DynamicType.Builder<?> transform(DynamicType.Builder<?> builder, TypeDescription typeDescription);

        /**
         * A no-op implementation of a {@link net.bytebuddy.agent.builder.AgentBuilder.Transformer} that does
         * not modify the supplied dynamic type.
         */
        enum NoOp implements Transformer {

            /**
             * The singleton instance.
             */
            INSTANCE;

            @Override
            public DynamicType.Builder<?> transform(DynamicType.Builder<?> builder, TypeDescription typeDescription) {
                return builder;
            }

            @Override
            public String toString() {
                return "AgentBuilder.Transformer.NoOp." + name();
            }
        }

        /**
         * A compound transformer that allows to group several
         * {@link net.bytebuddy.agent.builder.AgentBuilder.Transformer}s as a single transformer.
         */
        class Compound implements Transformer {

            /**
             * The transformers to apply in their application order.
             */
            private final Transformer[] transformer;

            /**
             * Creates a new compound transformer.
             *
             * @param transformer The transformers to apply in their application order.
             */
            public Compound(Transformer... transformer) {
                this.transformer = transformer;
            }

            @Override
            public DynamicType.Builder<?> transform(DynamicType.Builder<?> builder, TypeDescription typeDescription) {
                for (Transformer transformer : this.transformer) {
                    builder = transformer.transform(builder, typeDescription);
                }
                return builder;
            }

            @Override
            public boolean equals(Object other) {
                return this == other || !(other == null || getClass() != other.getClass())
                        && Arrays.equals(transformer, ((Compound) other).transformer);
            }

            @Override
            public int hashCode() {
                return Arrays.hashCode(transformer);
            }

            @Override
            public String toString() {
                return "AgentBuilder.Transformer.Compound{" +
                        "transformer=" + Arrays.toString(transformer) +
                        '}';
            }
        }
    }

    /**
     * A binary locator allows to specify how binary data is located by an
     * {@link net.bytebuddy.agent.builder.AgentBuilder}.
     */
    interface BinaryLocator {

        /**
         * Creates a class file locator for the given class loader.
         *
         * @param classLoader The class loader for which a class file locator should be created.
         *                    Can be {@code null} to represent the bootstrap class loader.
         * @return An appropriate class file locator.
         */
        ClassFileLocator classFileLocator(ClassLoader classLoader);

        /**
         * Creates a type pool for a given class file locator.
         *
         * @param classFileLocator The class file locator to use.
         * @param classLoader      The class loader for which the class file locator was created.
         * @return A type pool for the supplied class file locator.
         */
        TypePool typePool(ClassFileLocator classFileLocator, ClassLoader classLoader);

        /**
         * A default implementation of a {@link net.bytebuddy.agent.builder.AgentBuilder.BinaryLocator} that
         * is using a {@link net.bytebuddy.pool.TypePool.Default} with a
         * {@link net.bytebuddy.pool.TypePool.CacheProvider.Simple} and a
         * {@link net.bytebuddy.dynamic.ClassFileLocator.ForClassLoader}.
         */
        enum Default implements BinaryLocator {

            /**
             * A binary locator that parses the code segment of each method for extracting information about parameter
             * names even if they are not explicitly included in a class file.
             *
             * @see net.bytebuddy.pool.TypePool.Default.ReaderMode#EXTENDED
             */
            EXTENDED(TypePool.Default.ReaderMode.EXTENDED),

            /**
             * A binary locator that skips the code segment of each method and does therefore not extract information
             * about parameter names. Parameter names are still included if they are explicitly included in a class file.
             *
             * @see net.bytebuddy.pool.TypePool.Default.ReaderMode#FAST
             */
            FAST(TypePool.Default.ReaderMode.FAST);

            /**
             * The reader mode to apply by this binary locator.
             */
            private final TypePool.Default.ReaderMode readerMode;

            /**
             * Creates a new binary locator.
             *
             * @param readerMode The reader mode to apply by this binary locator.
             */
            Default(TypePool.Default.ReaderMode readerMode) {
                this.readerMode = readerMode;
            }

            @Override
            public ClassFileLocator classFileLocator(ClassLoader classLoader) {
                return ClassFileLocator.ForClassLoader.of(classLoader);
            }

            @Override
            public TypePool typePool(ClassFileLocator classFileLocator, ClassLoader classLoader) {
                return new TypePool.LazyFacade(TypePool.Default.Precomputed.withObjectType(new TypePool.CacheProvider.Simple(), classFileLocator, readerMode));
            }

            @Override
            public String toString() {
                return "AgentBuilder.BinaryLocator.Default." + name();
            }
        }

        /**
         * <p>
         * A binary locator that loads referenced classes instead of describing unloaded versions.
         * </p>
         * <p>
         * <b>Important</b>: It is important to never query this binary locator for the currently instrumented type as this will yield a class
         * loading circularity which aborts any instrumentation with an error.
         * </p>
         * <p>
         * <b>Warning</b>: Warning, this binary locator <i>cannot be used for applying a redefinition</i> as it works on loaded classes only and
         * is agnostic of any way to locate a class file.
         * </p>
         */
        enum ClassLoading implements BinaryLocator {

            /**
             * The singleton instance.
             */
            INSTANCE;

            @Override
            public ClassFileLocator classFileLocator(ClassLoader classLoader) {
                return ClassFileLocator.NoOp.INSTANCE;
            }

            @Override
            public TypePool typePool(ClassFileLocator classFileLocator, ClassLoader classLoader) {
                return new TypePool.LazyFacade(TypePool.Default.ClassLoading.of(classFileLocator, classLoader));
            }

            @Override
            public String toString() {
                return "AgentBuilder.BinaryLocator.ClassLoading." + name();
            }
        }
    }

    /**
     * A listener that is informed about events that occur during an instrumentation process.
     */
    interface Listener {

        /**
         * Invoked right before a successful transformation is applied.
         *
         * @param typeDescription The type that is being transformed.
         * @param dynamicType     The dynamic type that was created.
         */
        void onTransformation(TypeDescription typeDescription, DynamicType dynamicType);

        /**
         * Invoked when a type is not transformed but ignored.
         *
         * @param typeDescription The type being ignored.
         */
        void onIgnored(TypeDescription typeDescription);

        /**
         * Invoked when an error has occurred.
         *
         * @param typeName  The binary name of the instrumented type.
         * @param throwable The occurred error.
         */
        void onError(String typeName, Throwable throwable);

        /**
         * Invoked after a class was attempted to be loaded, independently of its treatment.
         *
         * @param typeName The binary name of the instrumented type.
         */
        void onComplete(String typeName);

        /**
         * A no-op implementation of a {@link net.bytebuddy.agent.builder.AgentBuilder.Listener}.
         */
        enum NoOp implements Listener {

            /**
             * The singleton instance.
             */
            INSTANCE;

            @Override
            public void onTransformation(TypeDescription typeDescription, DynamicType dynamicType) {
                /* do nothing */
            }

            @Override
            public void onIgnored(TypeDescription typeDescription) {
                /* do nothing */
            }

            @Override
            public void onError(String typeName, Throwable throwable) {
                /* do nothing */
            }

            @Override
            public void onComplete(String typeName) {
                /* do nothing */
            }

            @Override
            public String toString() {
                return "AgentBuilder.Listener.NoOp." + name();
            }
        }

        /**
         * A listener that writes events to a {@link PrintStream}. This listener prints a line per event, including the event type and
         * the name of the type in question.
         */
        class StreamWriting implements Listener {

            /**
             * The prefix that is appended to all written messages.
             */
            protected static final String PREFIX = "[Byte Buddy]";

            /**
             * The print stream written to.
             */
            private final PrintStream printStream;

            /**
             * Creates a new stream writing listener.
             *
             * @param printStream The print stream written to.
             */
            public StreamWriting(PrintStream printStream) {
                this.printStream = printStream;
            }

            /**
             * Creates a new stream writing listener that writes to {@link System#out}.
             *
             * @return A listener writing events to the standard output stream.
             */
            public static Listener toSystemOut() {
                return new StreamWriting(System.out);
            }

            @Override
            public void onTransformation(TypeDescription typeDescription, DynamicType dynamicType) {
                printStream.println(PREFIX + " TRANSFORM " + typeDescription.getName());
            }

            @Override
            public void onIgnored(TypeDescription typeDescription) {
                printStream.println(PREFIX + " IGNORE " + typeDescription.getName());
            }

            @Override
            public void onError(String typeName, Throwable throwable) {
                printStream.println(PREFIX + " ERROR " + typeName);
                throwable.printStackTrace(printStream);
            }

            @Override
            public void onComplete(String typeName) {
                printStream.println(PREFIX + " COMPLETE " + typeName);
            }

            @Override
            public boolean equals(Object other) {
                return this == other || !(other == null || getClass() != other.getClass())
                        && printStream.equals(((StreamWriting) other).printStream);
            }

            @Override
            public int hashCode() {
                return printStream.hashCode();
            }

            @Override
            public String toString() {
                return "AgentBuilder.Listener.StreamWriting{" +
                        "printStream=" + printStream +
                        '}';
            }
        }

        /**
         * A compound listener that allows to group several listeners in one instance.
         */
        class Compound implements Listener {

            /**
             * The listeners that are represented by this compound listener in their application order.
             */
            private final List<? extends Listener> listeners;

            /**
             * Creates a new compound listener.
             *
             * @param listener The listeners to apply in their application order.
             */
            public Compound(Listener... listener) {
                this(Arrays.asList(listener));
            }

            /**
             * Creates a new compound listener.
             *
             * @param listeners The listeners to apply in their application order.
             */
            public Compound(List<? extends Listener> listeners) {
                this.listeners = listeners;
            }

            @Override
            public void onTransformation(TypeDescription typeDescription, DynamicType dynamicType) {
                for (Listener listener : listeners) {
                    listener.onTransformation(typeDescription, dynamicType);
                }
            }

            @Override
            public void onIgnored(TypeDescription typeDescription) {
                for (Listener listener : listeners) {
                    listener.onIgnored(typeDescription);
                }
            }

            @Override
            public void onError(String typeName, Throwable throwable) {
                for (Listener listener : listeners) {
                    listener.onError(typeName, throwable);
                }
            }

            @Override
            public void onComplete(String typeName) {
                for (Listener listener : listeners) {
                    listener.onComplete(typeName);
                }
            }

            @Override
            public boolean equals(Object other) {
                return this == other || !(other == null || getClass() != other.getClass())
                        && listeners.equals(((Compound) other).listeners);
            }

            @Override
            public int hashCode() {
                return listeners.hashCode();
            }

            @Override
            public String toString() {
                return "AgentBuilder.Listener.Compound{" +
                        "listeners=" + listeners +
                        '}';
            }
        }
    }

    /**
     * An initialization strategy which determines the handling of {@link net.bytebuddy.implementation.LoadedTypeInitializer}s
     * and the loading of auxiliary types.
     */
    interface InitializationStrategy {

        /**
         * Creates a new dispatcher for injecting this initialization strategy during a transformation process.
         *
         * @return The dispatcher to be used.
         */
        Dispatcher dispatcher();

        /**
         * A dispatcher for changing a class file to adapt a self-initialization strategy.
         */
        interface Dispatcher {

            /**
             * Transforms the instrumented type to implement an appropriate initialization strategy.
             *
             * @param builder The builder which should implement the initialization strategy.
             * @return The given {@code builder} with the initialization strategy applied.
             */
            DynamicType.Builder<?> apply(DynamicType.Builder<?> builder);

            /**
             * Registers a dynamic type for initialization and/or begins the initialization process.
             *
             * @param dynamicType     The dynamic type that is created.
             * @param classLoader     The class loader of the dynamic type.
             * @param injectorFactory The injector factory
             */
            void register(DynamicType dynamicType, ClassLoader classLoader, InjectorFactory injectorFactory);

            /**
             * A factory for creating a {@link ClassInjector} only if it is required.
             */
            interface InjectorFactory {

                /**
                 * Resolves the class injector for this factory.
                 *
                 * @return The class injector for this factory.
                 */
                ClassInjector resolve();
            }
        }

        /**
         * A non-initializing initialization strategy.
         */
        enum NoOp implements InitializationStrategy, Dispatcher {

            /**
             * The singleton instance.
             */
            INSTANCE;

            @Override
            public Dispatcher dispatcher() {
                return this;
            }

            @Override
            public DynamicType.Builder<?> apply(DynamicType.Builder<?> builder) {
                return builder;
            }

            @Override
            public void register(DynamicType dynamicType, ClassLoader classLoader, InjectorFactory injectorFactory) {
                /* do nothing */
            }

            @Override
            public String toString() {
                return "AgentBuilder.InitializationStrategy.NoOp." + name();
            }
        }

        /**
         * An initialization strategy that adds a code block to an instrumented type's type initializer which
         * then calls a specific class that is responsible for the explicit initialization.
         */
        enum SelfInjection implements InitializationStrategy {

            /**
             * A form of self-injection where auxiliary types that are annotated by
             * {@link net.bytebuddy.implementation.auxiliary.AuxiliaryType.SignatureRelevant} of the instrumented type are loaded lazily and
             * any other auxiliary type is loaded eagerly.
             */
            SPLIT {
                @Override
                public InitializationStrategy.Dispatcher dispatcher() {
                    return new SelfInjection.Dispatcher.Split(random.nextInt());
                }
            },

            /**
             * A form of self-injection where any auxiliary type is loaded lazily.
             */
            LAZY {
                @Override
                public InitializationStrategy.Dispatcher dispatcher() {
                    return new SelfInjection.Dispatcher.Lazy(random.nextInt());
                }
            },

            /**
             * A form of self-injection where any auxiliary type is loaded eagerly.
             */
            EAGER {
                @Override
                public InitializationStrategy.Dispatcher dispatcher() {
                    return new SelfInjection.Dispatcher.Eager(random.nextInt());
                }
            };

            /**
             * A generator for random identification values.
             */
            protected final Random random;

            /**
             * Creates the self-injection strategy.
             */
            SelfInjection() {
                random = new Random();
            }

            @Override
            public String toString() {
                return "AgentBuilder.InitializationStrategy.SelfInjection." + name();
            }

            /**
             * A dispatcher for a self-initialization strategy.
             */
            protected abstract static class Dispatcher implements InitializationStrategy.Dispatcher {

                /**
                 * A random identification for the applied self-initialization.
                 */
                protected final int identification;

                /**
                 * Creates a new dispatcher.
                 *
                 * @param identification A random identification for the applied self-initialization.
                 */
                protected Dispatcher(int identification) {
                    this.identification = identification;
                }

                @Override
                public DynamicType.Builder<?> apply(DynamicType.Builder<?> builder) {
                    return builder.initializer(NexusAccessor.INSTANCE.identifiedBy(identification));
                }

                @Override
                public boolean equals(Object other) {
                    return this == other || !(other == null || getClass() != other.getClass())
                            && identification == ((Dispatcher) other).identification;
                }

                @Override
                public int hashCode() {
                    return identification;
                }

                /**
                 * A dispatcher for the {@link net.bytebuddy.agent.builder.AgentBuilder.InitializationStrategy.SelfInjection#SPLIT} strategy.
                 */
                protected static class Split extends Dispatcher {

                    /**
                     * Creates a new split dispatcher.
                     *
                     * @param identification A random identification for the applied self-initialization.
                     */
                    protected Split(int identification) {
                        super(identification);
                    }

                    @Override
                    public void register(DynamicType dynamicType, ClassLoader classLoader, InjectorFactory injectorFactory) {
                        Map<TypeDescription, byte[]> auxiliaryTypes = dynamicType.getAuxiliaryTypes();
                        LoadedTypeInitializer loadedTypeInitializer;
                        if (!auxiliaryTypes.isEmpty()) {
                            TypeDescription instrumentedType = dynamicType.getTypeDescription();
                            ClassInjector classInjector = injectorFactory.resolve();
                            Map<TypeDescription, byte[]> independentTypes = new LinkedHashMap<TypeDescription, byte[]>(auxiliaryTypes);
                            Map<TypeDescription, byte[]> dependentTypes = new LinkedHashMap<TypeDescription, byte[]>(auxiliaryTypes);
                            for (TypeDescription auxiliaryType : auxiliaryTypes.keySet()) {
                                (auxiliaryType.getDeclaredAnnotations().isAnnotationPresent(AuxiliaryType.SignatureRelevant.class)
                                        ? dependentTypes
                                        : independentTypes).remove(auxiliaryType);
                            }
                            Map<TypeDescription, LoadedTypeInitializer> loadedTypeInitializers = dynamicType.getLoadedTypeInitializers();
                            if (!independentTypes.isEmpty()) {
                                for (Map.Entry<TypeDescription, Class<?>> entry : classInjector.inject(independentTypes).entrySet()) {
                                    loadedTypeInitializers.get(entry.getKey()).onLoad(entry.getValue());
                                }
                            }
                            Map<TypeDescription, LoadedTypeInitializer> lazyInitializers = new HashMap<TypeDescription, LoadedTypeInitializer>(loadedTypeInitializers);
                            loadedTypeInitializers.keySet().removeAll(independentTypes.keySet());
                            loadedTypeInitializer = lazyInitializers.size() > 1 // there exist auxiliary types that need lazy loading
                                    ? new InjectingInitializer(instrumentedType, dependentTypes, lazyInitializers, classInjector)
                                    : lazyInitializers.get(instrumentedType);
                        } else {
                            loadedTypeInitializer = dynamicType.getLoadedTypeInitializers().get(dynamicType.getTypeDescription());
                        }
                        if (loadedTypeInitializer.isAlive()) {
                            NexusAccessor.INSTANCE.register(dynamicType.getTypeDescription().getName(), classLoader, identification, loadedTypeInitializer);
                        }
                    }

                    @Override
                    public String toString() {
                        return "AgentBuilder.InitializationStrategy.SelfInjection.Dispatcher.Split{identification=" + identification + "}";
                    }
                }

                /**
                 * A dispatcher for the {@link net.bytebuddy.agent.builder.AgentBuilder.InitializationStrategy.SelfInjection#LAZY} strategy.
                 */
                protected static class Lazy extends Dispatcher {

                    /**
                     * Creates a new lazy dispatcher.
                     *
                     * @param identification A random identification for the applied self-initialization.
                     */
                    protected Lazy(int identification) {
                        super(identification);
                    }

                    @Override
                    public void register(DynamicType dynamicType, ClassLoader classLoader, InjectorFactory injectorFactory) {
                        Map<TypeDescription, byte[]> auxiliaryTypes = dynamicType.getAuxiliaryTypes();
                        LoadedTypeInitializer loadedTypeInitializer = auxiliaryTypes.isEmpty()
                                ? dynamicType.getLoadedTypeInitializers().get(dynamicType.getTypeDescription())
                                : new InjectingInitializer(dynamicType.getTypeDescription(), auxiliaryTypes, dynamicType.getLoadedTypeInitializers(), injectorFactory.resolve());
                        if (loadedTypeInitializer.isAlive()) {
                            NexusAccessor.INSTANCE.register(dynamicType.getTypeDescription().getName(), classLoader, identification, loadedTypeInitializer);
                        }
                    }

                    @Override
                    public String toString() {
                        return "AgentBuilder.InitializationStrategy.SelfInjection.Dispatcher.Lazy{identification=" + identification + "}";
                    }
                }

                /**
                 * A dispatcher for the {@link net.bytebuddy.agent.builder.AgentBuilder.InitializationStrategy.SelfInjection#EAGER} strategy.
                 */
                protected static class Eager extends Dispatcher {

                    /**
                     * Creates a new eager dispatcher.
                     *
                     * @param identification A random identification for the applied self-initialization.
                     */
                    protected Eager(int identification) {
                        super(identification);
                    }

                    @Override
                    public void register(DynamicType dynamicType, ClassLoader classLoader, InjectorFactory injectorFactory) {
                        Map<TypeDescription, byte[]> auxiliaryTypes = dynamicType.getAuxiliaryTypes();
                        Map<TypeDescription, LoadedTypeInitializer> loadedTypeInitializers = dynamicType.getLoadedTypeInitializers();
                        if (!auxiliaryTypes.isEmpty()) {
                            for (Map.Entry<TypeDescription, Class<?>> entry : injectorFactory.resolve().inject(auxiliaryTypes).entrySet()) {
                                loadedTypeInitializers.get(entry.getKey()).onLoad(entry.getValue());
                            }
                        }
                        LoadedTypeInitializer loadedTypeInitializer = loadedTypeInitializers.get(dynamicType.getTypeDescription());
                        if (loadedTypeInitializer.isAlive()) {
                            NexusAccessor.INSTANCE.register(dynamicType.getTypeDescription().getName(), classLoader, identification, loadedTypeInitializer);
                        }
                    }

                    @Override
                    public String toString() {
                        return "AgentBuilder.InitializationStrategy.SelfInjection.Dispatcher.Eager{identification=" + identification + "}";
                    }
                }

                /**
                 * A type initializer that injects all auxiliary types of the instrumented type.
                 */
                protected static class InjectingInitializer implements LoadedTypeInitializer {

                    /**
                     * The instrumented type.
                     */
                    private final TypeDescription instrumentedType;

                    /**
                     * The auxiliary types mapped to their class file representation.
                     */
                    private final Map<TypeDescription, byte[]> rawAuxiliaryTypes;

                    /**
                     * The instrumented types and auxiliary types mapped to their loaded type initializers.
                     * The instrumented types and auxiliary types mapped to their loaded type initializers.
                     */
                    private final Map<TypeDescription, LoadedTypeInitializer> loadedTypeInitializers;

                    /**
                     * The class injector to use.
                     */
                    private final ClassInjector classInjector;

                    /**
                     * Creates a new injection initializer.
                     *
                     * @param instrumentedType       The instrumented type.
                     * @param rawAuxiliaryTypes      The auxiliary types mapped to their class file representation.
                     * @param loadedTypeInitializers The instrumented types and auxiliary types mapped to their loaded type initializers.
                     * @param classInjector          The class injector to use.
                     */
                    protected InjectingInitializer(TypeDescription instrumentedType,
                                                   Map<TypeDescription, byte[]> rawAuxiliaryTypes,
                                                   Map<TypeDescription, LoadedTypeInitializer> loadedTypeInitializers,
                                                   ClassInjector classInjector) {
                        this.instrumentedType = instrumentedType;
                        this.rawAuxiliaryTypes = rawAuxiliaryTypes;
                        this.loadedTypeInitializers = loadedTypeInitializers;
                        this.classInjector = classInjector;
                    }

                    @Override
                    public void onLoad(Class<?> type) {
                        for (Map.Entry<TypeDescription, Class<?>> auxiliary : classInjector.inject(rawAuxiliaryTypes).entrySet()) {
                            loadedTypeInitializers.get(auxiliary.getKey()).onLoad(auxiliary.getValue());
                        }
                        loadedTypeInitializers.get(instrumentedType).onLoad(type);
                    }

                    @Override
                    public boolean isAlive() {
                        return true;
                    }

                    @Override
                    public boolean equals(Object o) {
                        if (this == o) return true;
                        if (o == null || getClass() != o.getClass()) return false;
                        InjectingInitializer that = (InjectingInitializer) o;
                        return classInjector.equals(that.classInjector)
                                && instrumentedType.equals(that.instrumentedType)
                                && rawAuxiliaryTypes.equals(that.rawAuxiliaryTypes)
                                && loadedTypeInitializers.equals(that.loadedTypeInitializers);
                    }

                    @Override
                    public int hashCode() {
                        int result = instrumentedType.hashCode();
                        result = 31 * result + rawAuxiliaryTypes.hashCode();
                        result = 31 * result + loadedTypeInitializers.hashCode();
                        result = 31 * result + classInjector.hashCode();
                        return result;
                    }

                    @Override
                    public String toString() {
                        return "AgentBuilder.InitializationStrategy.SelfInjection.Dispatcher.InjectingInitializer{" +
                                "instrumentedType=" + instrumentedType +
                                ", rawAuxiliaryTypes=" + rawAuxiliaryTypes +
                                ", loadedTypeInitializers=" + loadedTypeInitializers +
                                ", classInjector=" + classInjector +
                                '}';
                    }
                }
            }

            /**
             * An accessor for making sure that the accessed {@link net.bytebuddy.agent.builder.Nexus} is the class that is loaded by the system class loader.
             */
            protected enum NexusAccessor {

                /**
                 * The singleton instance.
                 */
                INSTANCE;

                /**
                 * The dispatcher for registering type initializers in the {@link Nexus}.
                 */
                private final Dispatcher dispatcher;

                /**
                 * The {@link ClassLoader#getSystemClassLoader()} method.
                 */
                private final MethodDescription.InDefinedShape getSystemClassLoader;

                /**
                 * The {@link java.lang.ClassLoader#loadClass(String)} method.
                 */
                private final MethodDescription.InDefinedShape loadClass;

                /**
                 * The {@link Integer#valueOf(int)} method.
                 */
                private final MethodDescription.InDefinedShape valueOf;

                /**
                 * The {@link java.lang.Class#getDeclaredMethod(String, Class[])} method.
                 */
                private final MethodDescription getDeclaredMethod;

                /**
                 * The {@link java.lang.reflect.Method#invoke(Object, Object...)} method.
                 */
                private final MethodDescription invokeMethod;

                /**
                 * Creates the singleton accessor.
                 */
                @SuppressFBWarnings(value = "REC_CATCH_EXCEPTION", justification = "Explicit delegation of the exception")
                NexusAccessor() {
                    Dispatcher dispatcher;
                    try {
                        TypeDescription nexusType = new TypeDescription.ForLoadedType(Nexus.class);
                        dispatcher = new Dispatcher.Available(ClassInjector.UsingReflection.ofSystemClassLoader()
                                .inject(Collections.singletonMap(nexusType, ClassFileLocator.ForClassLoader.read(Nexus.class).resolve()))
                                .get(nexusType)
                                .getDeclaredMethod("register", String.class, ClassLoader.class, int.class, Object.class));
                    } catch (Exception exception) {
                        try {
                            dispatcher = new Dispatcher.Available(ClassLoader.getSystemClassLoader()
                                    .loadClass(Nexus.class.getName())
                                    .getDeclaredMethod("register", String.class, ClassLoader.class, int.class, Object.class));
                        } catch (Exception ignored) {
                            dispatcher = new Dispatcher.Unavailable(exception);
                        }
                    }
                    this.dispatcher = dispatcher;
                    getSystemClassLoader = new TypeDescription.ForLoadedType(ClassLoader.class).getDeclaredMethods()
                            .filter(named("getSystemClassLoader").and(takesArguments(0))).getOnly();
                    loadClass = new TypeDescription.ForLoadedType(ClassLoader.class).getDeclaredMethods()
                            .filter(named("loadClass").and(takesArguments(String.class))).getOnly();
                    getDeclaredMethod = new TypeDescription.ForLoadedType(Class.class).getDeclaredMethods()
                            .filter(named("getDeclaredMethod").and(takesArguments(String.class, Class[].class))).getOnly();
                    invokeMethod = new TypeDescription.ForLoadedType(Method.class).getDeclaredMethods()
                            .filter(named("invoke").and(takesArguments(Object.class, Object[].class))).getOnly();
                    valueOf = new TypeDescription.ForLoadedType(Integer.class).getDeclaredMethods()
                            .filter(named("valueOf").and(takesArguments(int.class))).getOnly();
                }

                /**
                 * Registers a type initializer with the class loader's nexus.
                 *
                 * @param name            The name of a type for which a loaded type initializer is registered.
                 * @param classLoader     The class loader for which a loaded type initializer is registered.
                 * @param identification  An identification for the initializer to run.
                 * @param typeInitializer The loaded type initializer to be registered.
                 */
                public void register(String name, ClassLoader classLoader, int identification, LoadedTypeInitializer typeInitializer) {
                    dispatcher.register(name, classLoader, identification, typeInitializer);
                }

                /**
                 * Creates a byte code appender for injecting a self-initializing type initializer block into the generated class.
                 *
                 * @param identification The identification of the initialization.
                 * @return An appropriate byte code appender.
                 */
                public ByteCodeAppender identifiedBy(int identification) {
                    return new InitializationAppender(identification);
                }

                @Override
                public String toString() {
                    return "AgentBuilder.InitializationStrategy.SelfInjection.NexusAccessor." + name();
                }

                /**
                 * A dispatcher for registering type initializers in the {@link Nexus}.
                 */
                protected interface Dispatcher {

                    /**
                     * Registers a type initializer with the class loader's nexus.
                     *
                     * @param name            The name of a type for which a loaded type initializer is registered.
                     * @param classLoader     The class loader for which a loaded type initializer is registered.
                     * @param identification  An identification for the initializer to run.
                     * @param typeInitializer The loaded type initializer to be registered.
                     */
                    void register(String name, ClassLoader classLoader, int identification, LoadedTypeInitializer typeInitializer);

                    /**
                     * An enabled dispatcher for registering a type initializer in a {@link Nexus}.
                     */
                    class Available implements Dispatcher {

                        /**
                         * Indicates that a static method is invoked by reflection.
                         */
                        private static final Object STATIC_METHOD = null;

                        /**
                         * The method for registering a type initializer in the system class loader's {@link Nexus}.
                         */
                        private final Method registration;

                        /**
                         * Creates a new dispatcher.
                         *
                         * @param registration The method for registering a type initializer in the system class loader's {@link Nexus}.
                         */
                        protected Available(Method registration) {
                            this.registration = registration;
                        }

                        @Override
                        public void register(String name, ClassLoader classLoader, int identification, LoadedTypeInitializer typeInitializer) {
                            try {
                                registration.invoke(STATIC_METHOD, name, classLoader, identification, typeInitializer);
                            } catch (IllegalAccessException exception) {
                                throw new IllegalStateException("Cannot register type initializer for " + name, exception);
                            } catch (InvocationTargetException exception) {
                                throw new IllegalStateException("Cannot register type initializer for " + name, exception.getCause());
                            }
                        }

                        @Override
                        public boolean equals(Object other) {
                            return this == other || !(other == null || getClass() != other.getClass())
                                    && registration.equals(((Available) other).registration);
                        }

                        @Override
                        public int hashCode() {
                            return registration.hashCode();
                        }

                        @Override
                        public String toString() {
                            return "AgentBuilder.InitializationStrategy.SelfInjection.NexusAccessor.Dispatcher.Available{" +
                                    "registration=" + registration +
                                    '}';
                        }
                    }

                    /**
                     * A disabled dispatcher where a {@link Nexus} is not available.
                     */
                    class Unavailable implements Dispatcher {

                        /**
                         * The exception that was raised during the dispatcher initialization.
                         */
                        private final Exception exception;

                        /**
                         * Creates a new disabled dispatcher.
                         *
                         * @param exception The exception that was raised during the dispatcher initialization.
                         */
                        protected Unavailable(Exception exception) {
                            this.exception = exception;
                        }

                        @Override
                        public void register(String name, ClassLoader classLoader, int identification, LoadedTypeInitializer typeInitializer) {
                            throw new IllegalStateException("Could not locate registration method", exception);
                        }

                        @Override
                        public boolean equals(Object other) {
                            return this == other || !(other == null || getClass() != other.getClass())
                                    && exception.equals(((Unavailable) other).exception);
                        }

                        @Override
                        public int hashCode() {
                            return exception.hashCode();
                        }

                        @Override
                        public String toString() {
                            return "AgentBuilder.InitializationStrategy.SelfInjection.NexusAccessor.Dispatcher.Unavailable{" +
                                    "exception=" + exception +
                                    '}';
                        }
                    }
                }

                /**
                 * A byte code appender for invoking a Nexus for initializing the instrumented type.
                 */
                protected static class InitializationAppender implements ByteCodeAppender {

                    /**
                     * The identification for the self-initialization to execute.
                     */
                    private final int identification;

                    /**
                     * Creates a new initialization appender.
                     *
                     * @param identification The identification for the self-initialization to execute.
                     */
                    protected InitializationAppender(int identification) {
                        this.identification = identification;
                    }

                    @Override
                    public Size apply(MethodVisitor methodVisitor, Implementation.Context implementationContext, MethodDescription instrumentedMethod) {
                        return new ByteCodeAppender.Simple(new StackManipulation.Compound(
                                MethodInvocation.invoke(NexusAccessor.INSTANCE.getSystemClassLoader),
                                new TextConstant(Nexus.class.getName()),
                                MethodInvocation.invoke(NexusAccessor.INSTANCE.loadClass),
                                new TextConstant("initialize"),
                                ArrayFactory.forType(new TypeDescription.Generic.OfNonGenericType.ForLoadedType(Class.class))
                                        .withValues(Arrays.asList(
                                                ClassConstant.of(TypeDescription.CLASS),
                                                ClassConstant.of(new TypeDescription.ForLoadedType(int.class)))),
                                MethodInvocation.invoke(NexusAccessor.INSTANCE.getDeclaredMethod),
                                NullConstant.INSTANCE,
                                ArrayFactory.forType(TypeDescription.Generic.OBJECT)
                                        .withValues(Arrays.asList(
                                                ClassConstant.of(instrumentedMethod.getDeclaringType().asErasure()),
                                                new StackManipulation.Compound(
                                                        IntegerConstant.forValue(identification),
                                                        MethodInvocation.invoke(INSTANCE.valueOf)))),
                                MethodInvocation.invoke(NexusAccessor.INSTANCE.invokeMethod),
                                Removal.SINGLE
                        )).apply(methodVisitor, implementationContext, instrumentedMethod);
                    }

                    @Override
                    public boolean equals(Object other) {
                        if (this == other) return true;
                        if (other == null || getClass() != other.getClass()) return false;
                        InitializationAppender that = (InitializationAppender) other;
                        return identification == that.identification;
                    }

                    @Override
                    public int hashCode() {
                        return identification;
                    }

                    @Override
                    public String toString() {
                        return "AgentBuilder.InitializationStrategy.SelfInjection.NexusAccessor.InitializationAppender{" +
                                "identification=" + identification +
                                '}';
                    }
                }
            }
        }

        /**
         * An initialization strategy that loads auxiliary types before loading the instrumented type. This strategy skips all types
         * that are a subtype of the instrumented type which would cause a premature loading of the instrumented type and abort
         * the instrumentation process.
         */
        enum Minimal implements InitializationStrategy, Dispatcher {

            /**
             * The singleton instance.
             */
            INSTANCE;

            @Override
            public Dispatcher dispatcher() {
                return this;
            }

            @Override
            public DynamicType.Builder<?> apply(DynamicType.Builder<?> builder) {
                return builder;
            }

            @Override
            public void register(DynamicType dynamicType, ClassLoader classLoader, InjectorFactory injectorFactory) {
                Map<TypeDescription, byte[]> auxiliaryTypes = dynamicType.getAuxiliaryTypes();
                Map<TypeDescription, byte[]> independentTypes = new LinkedHashMap<TypeDescription, byte[]>(auxiliaryTypes);
                for (TypeDescription auxiliaryType : auxiliaryTypes.keySet()) {
                    if (!auxiliaryType.getDeclaredAnnotations().isAnnotationPresent(AuxiliaryType.SignatureRelevant.class)) {
                        independentTypes.remove(auxiliaryType);
                    }
                }
                if (!independentTypes.isEmpty()) {
                    ClassInjector classInjector = injectorFactory.resolve();
                    Map<TypeDescription, LoadedTypeInitializer> loadedTypeInitializers = dynamicType.getLoadedTypeInitializers();
                    for (Map.Entry<TypeDescription, Class<?>> entry : classInjector.inject(independentTypes).entrySet()) {
                        loadedTypeInitializers.get(entry.getKey()).onLoad(entry.getValue());
                    }
                }
            }

            @Override
            public String toString() {
                return "AgentBuilder.InitializationStrategy.Minimal." + name();
            }
        }
    }

    /**
     * A redefinition strategy regulates how already loaded classes are modified by a built agent.
     */
    enum RedefinitionStrategy {

        /**
         * Disables redefinition such that already loaded classes are not affected by the agent.
         */
        DISABLED {
            @Override
            protected boolean isRetransforming(Instrumentation instrumentation) {
                return false;
            }

            @Override
            protected Collector makeCollector(Default.Transformation transformation) {
                throw new IllegalStateException("A disabled redefinition strategy cannot create a collector");
            }
        },

        /**
         * <p>
         * Applies a <b>redefinition</b> to all classes that are already loaded and that would have been transformed if
         * the built agent was registered before they were loaded.
         * </p>
         * <p>
         * <b>Important</b>: If a redefined class was previously instrumented, this instrumentation information is lost
         * during the instrumentation. The redefinition is applied upon the original byte code that is provided by a class
         * loader and not upon the code in its currently transformed format. Use
         * {@link net.bytebuddy.agent.builder.AgentBuilder.RedefinitionStrategy#RETRANSFORMATION} if this is a factual or
         * potential limitation.
         * </p>
         */
        REDEFINITION {
            @Override
            protected boolean isRetransforming(Instrumentation instrumentation) {
                if (!instrumentation.isRedefineClassesSupported()) {
                    throw new IllegalArgumentException("Cannot redefine classes: " + instrumentation);
                }
                return false;
            }

            @Override
            protected Collector makeCollector(Default.Transformation transformation) {
                return new Collector.ForRedefinition(transformation);
            }
        },

        /**
         * Applies a <b>retransformation</b> to all classes that are already loaded and that would have been transformed if
         * the built agent was registered before they were loaded.
         */
        RETRANSFORMATION {
            @Override
            protected boolean isRetransforming(Instrumentation instrumentation) {
                if (!instrumentation.isRetransformClassesSupported()) {
                    throw new IllegalArgumentException("Cannot retransform classes: " + instrumentation);
                }
                return true;
            }

            @Override
            protected Collector makeCollector(Default.Transformation transformation) {
                return new Collector.ForRetransformation(transformation);
            }
        };

        /**
         * Indicates if this strategy requires a class file transformer to be registered with a hint to apply the
         * transformer for retransformation.
         *
         * @param instrumentation The instrumentation instance used.
         * @return {@code true} if a class file transformer must be registered with a hint for retransformation.
         */
        protected abstract boolean isRetransforming(Instrumentation instrumentation);

        /**
         * Indicates that this redefinition strategy applies a modification of already loaded classes.
         *
         * @return {@code true} if this redefinition strategy applies a modification of already loaded classes.
         */
        protected boolean isEnabled() {
            return this != DISABLED;
        }

        /**
         * Creates a collector instance that is responsible for collecting loaded classes for potential retransformation.
         *
         * @param transformation The transformation that is registered for the agent.
         * @return A new collector for collecting already loaded classes for transformation.
         */
        protected abstract Collector makeCollector(Default.Transformation transformation);

        @Override
        public String toString() {
            return "AgentBuilder.RedefinitionStrategy." + name();
        }

        /**
         * A collector is responsible for collecting classes that are to be considered for modification.
         */
        protected interface Collector {

            /**
             * Considers a loaded class for modification.
             *
             * @param type         The type that is to be considered.
             * @param ignoredTypes A matcher that indicates what types are explicitly ignored.
             * @return {@code true} if the class is considered to be redefined.
             */
            boolean consider(Class<?> type, ElementMatcher<? super TypeDescription> ignoredTypes);

            /**
             * Applies the represented type modification on all collected types.
             *
             * @param instrumentation            The instrumentation to use.
             * @param byteBuddy                  The Byte Buddy configuration to use.
             * @param binaryLocator              The binary locator to use.
             * @param typeStrategy               The type strategy to use.
             * @param listener                   The listener to report to.
             * @param nativeMethodStrategy       The native method strategy to apply.
             * @param accessControlContext       The access control context to use.
             * @param initializationStrategy     The initialization strategy to use.
             * @param bootstrapInjectionStrategy The bootstrap injection strategy to use.
             * @throws UnmodifiableClassException If an unmodifiable class is attempted to be modified.
             * @throws ClassNotFoundException     If a class cannot be found while redefining another class.
             */
            void apply(Instrumentation instrumentation,
                       ByteBuddy byteBuddy,
                       BinaryLocator binaryLocator,
                       TypeStrategy typeStrategy,
                       Listener listener,
                       Default.NativeMethodStrategy nativeMethodStrategy,
                       AccessControlContext accessControlContext,
                       InitializationStrategy initializationStrategy,
                       Default.BootstrapInjectionStrategy bootstrapInjectionStrategy) throws UnmodifiableClassException, ClassNotFoundException;

            /**
             * A collector that applies a <b>redefinition</b> of already loaded classes.
             */
            class ForRedefinition implements Collector {

                /**
                 * The transformation of the built agent.
                 */
                private final Default.Transformation transformation;

                /**
                 * A list of already collected redefinitions.
                 */
                private final List<Entry> entries;

                /**
                 * Creates a new collector for a redefinition.
                 *
                 * @param transformation The transformation of the built agent.
                 */
                protected ForRedefinition(Default.Transformation transformation) {
                    this.transformation = transformation;
                    entries = new ArrayList<Entry>();
                }

                @Override
                public boolean consider(Class<?> type, ElementMatcher<? super TypeDescription> ignoredTypes) {
                    Default.Transformation.Resolution resolution = transformation.resolve(new TypeDescription.ForLoadedType(type),
                            type.getClassLoader(),
                            type,
                            type.getProtectionDomain(),
                            ignoredTypes);
                    return resolution.isResolved() && entries.add(new Entry(type, resolution));
                }

                @Override
                public void apply(Instrumentation instrumentation,
                                  ByteBuddy byteBuddy,
                                  BinaryLocator binaryLocator,
                                  TypeStrategy typeStrategy,
                                  Listener listener,
                                  Default.NativeMethodStrategy nativeMethodStrategy,
                                  AccessControlContext accessControlContext,
                                  InitializationStrategy initializationStrategy,
                                  Default.BootstrapInjectionStrategy bootstrapInjectionStrategy) throws UnmodifiableClassException, ClassNotFoundException {
                    List<ClassDefinition> classDefinitions = new ArrayList<ClassDefinition>(entries.size());
                    for (Entry entry : entries) {
                        TypeDescription typeDescription = new TypeDescription.ForLoadedType(entry.getType());
                        try {
                            classDefinitions.add(entry.resolve(initializationStrategy,
                                    binaryLocator.classFileLocator(entry.getType().getClassLoader()),
                                    typeStrategy,
                                    byteBuddy,
                                    nativeMethodStrategy,
                                    bootstrapInjectionStrategy,
                                    accessControlContext,
                                    listener));
                        } catch (Throwable throwable) {
                            listener.onError(typeDescription.getName(), throwable);
                        } finally {
                            listener.onComplete(typeDescription.getName());
                        }
                    }
                    if (!classDefinitions.isEmpty()) {
                        instrumentation.redefineClasses(classDefinitions.toArray(new ClassDefinition[classDefinitions.size()]));
                    }
                }

                @Override
                public String toString() {
                    return "AgentBuilder.RedefinitionStrategy.Collector.ForRedefinition{" +
                            "transformation=" + transformation +
                            ", entries=" + entries +
                            '}';
                }

                /**
                 * An entry describing a type redefinition.
                 */
                protected static class Entry {

                    /**
                     * The type to be redefined.
                     */
                    private final Class<?> type;

                    /**
                     * The resolved transformation for this type.
                     */
                    private final Default.Transformation.Resolution resolution;

                    /**
                     * @param type       The type to be redefined.
                     * @param resolution The resolved transformation for this type.
                     */
                    protected Entry(Class<?> type, Default.Transformation.Resolution resolution) {
                        this.type = type;
                        this.resolution = resolution;
                    }

                    /**
                     * Returns the type that is being redefined.
                     *
                     * @return The type that is being redefined.
                     */
                    public Class<?> getType() {
                        return type;
                    }

                    /**
                     * Resolves this entry into a fully defined class redefinition.
                     *
                     * @param initializationStrategy     The initialization strategy to use.
                     * @param classFileLocator           The class file locator to use.
                     * @param typeStrategy               The type strategy to use.
                     * @param byteBuddy                  The Byte Buddy configuration to use.
                     * @param nativeMethodStrategy       The native method strategy to use.
                     * @param bootstrapInjectionStrategy The bootstrap injection strategy to use.
                     * @param accessControlContext       The access control context to use.
                     * @param listener                   The listener to report to.
                     * @return An appropriate class definition.
                     */
                    protected ClassDefinition resolve(InitializationStrategy initializationStrategy,
                                                      ClassFileLocator classFileLocator,
                                                      TypeStrategy typeStrategy,
                                                      ByteBuddy byteBuddy,
                                                      Default.NativeMethodStrategy nativeMethodStrategy,
                                                      Default.BootstrapInjectionStrategy bootstrapInjectionStrategy,
                                                      AccessControlContext accessControlContext,
                                                      Listener listener) {
                        return new ClassDefinition(type, resolution.apply(initializationStrategy,
                                classFileLocator,
                                typeStrategy,
                                byteBuddy,
                                nativeMethodStrategy,
                                bootstrapInjectionStrategy,
                                accessControlContext,
                                listener));
                    }

                    @Override
                    public boolean equals(Object other) {
                        if (this == other) return true;
                        if (other == null || getClass() != other.getClass()) return false;
                        Entry entry = (Entry) other;
                        return type.equals(entry.type) && resolution.equals(entry.resolution);
                    }

                    @Override
                    public int hashCode() {
                        int result = type.hashCode();
                        result = 31 * result + resolution.hashCode();
                        return result;
                    }

                    @Override
                    public String toString() {
                        return "AgentBuilder.RedefinitionStrategy.Collector.ForRedefinition.Entry{" +
                                "type=" + type +
                                ", resolution=" + resolution +
                                '}';
                    }
                }
            }

            /**
             * A collector that applies a <b>retransformation</b> of already loaded classes.
             */
            class ForRetransformation implements Collector {

                /**
                 * The transformation defined by the built agent.
                 */
                private final Default.Transformation transformation;

                /**
                 * The types that were collected for retransformation.
                 */
                private final List<Class<?>> types;

                /**
                 * Creates a new collector for a retransformation.
                 *
                 * @param transformation The transformation defined by the built agent.
                 */
                protected ForRetransformation(Default.Transformation transformation) {
                    this.transformation = transformation;
                    types = new ArrayList<Class<?>>();
                }

                @Override
                public boolean consider(Class<?> type, ElementMatcher<? super TypeDescription> ignoredTypes) {
                    return transformation.resolve(new TypeDescription.ForLoadedType(type),
                            type.getClassLoader(), type, type.getProtectionDomain(), ignoredTypes).isResolved() && types.add(type);
                }

                @Override
                public void apply(Instrumentation instrumentation,
                                  ByteBuddy byteBuddy,
                                  BinaryLocator binaryLocator,
                                  TypeStrategy typeStrategy,
                                  Listener listener,
                                  Default.NativeMethodStrategy nativeMethodStrategy,
                                  AccessControlContext accessControlContext,
                                  InitializationStrategy initializationStrategy,
                                  Default.BootstrapInjectionStrategy bootstrapInjectionStrategy) throws UnmodifiableClassException {
                    if (!types.isEmpty()) {
                        instrumentation.retransformClasses(types.toArray(new Class<?>[types.size()]));
                    }
                }

                @Override
                public String toString() {
                    return "AgentBuilder.RedefinitionStrategy.Collector.ForRetransformation{" +
                            "transformation=" + transformation +
                            ", types=" + types +
                            '}';
                }
            }
        }
    }

    /**
     * Implements the instrumentation of the {@code LambdaMetafactory} if this feature is enabled.
     */
    enum LambdaInstrumentationStrategy implements Callable<Class<?>> {

        /**
         * A strategy that enables instrumentation of the {@code LambdaMetafactory} if such a factory exists on the current VM.
         * Classes representing lambda expressions that are created by Byte Buddy are fully compatible to those created by
         * the JVM and can be serialized or deserialized to one another. The classes do however show a few differences:
         * <ul>
         * <li>Byte Buddy's classes are public with a public constructor. Doing so, it is not necessary to instantiate a
         * non-capturing lambda expression by reflection. This is done because Byte Buddy is not necessarily capable
         * of using reflection due to an active security manager.</li>
         * <li>Byte Buddy's classes are not marked as synthetic as an agent builder does not instrument synthetic classes
         * by default.</li>
         * </ul>
         */
        ENABLED {
            @Override
            protected void apply(ByteBuddy byteBuddy,
                                 Default.BootstrapInjectionStrategy bootstrapInjectionStrategy,
                                 Instrumentation instrumentation,
                                 ClassFileTransformer classFileTransformer) {
                if (LambdaFactory.register(classFileTransformer, new LambdaInstanceFactory(byteBuddy, bootstrapInjectionStrategy), this)) {
                    Class<?> lambdaMetaFactory;
                    try {
                        lambdaMetaFactory = Class.forName("java.lang.invoke.LambdaMetafactory");
                    } catch (ClassNotFoundException ignored) {
                        return;
                    }
                    byteBuddy.with(Implementation.Context.Disabled.Factory.INSTANCE)
                            .redefine(lambdaMetaFactory)
                            .visit(new AsmVisitorWrapper.ForDeclaredMethods()
                                    .method(named("metafactory"), MetaFactoryRedirection.INSTANCE)
                                    .method(named("altMetafactory"), AlternativeMetaFactoryRedirection.INSTANCE))
                            .make()
                            .load(lambdaMetaFactory.getClassLoader(), ClassReloadingStrategy.of(instrumentation));
                }
            }

            @Override
            public Class<?> call() throws Exception {
                TypeDescription lambdaFactory = new TypeDescription.ForLoadedType(LambdaFactory.class);
                return ClassInjector.UsingReflection.ofSystemClassLoader()
                        .inject(Collections.singletonMap(lambdaFactory, ClassFileLocator.ForClassLoader.read(LambdaFactory.class).resolve()))
                        .get(lambdaFactory);
            }
        },

        /**
         * A strategy that does not instrument the {@code LambdaMetafactory}.
         */
        DISABLED {
            @Override
            protected void apply(ByteBuddy byteBuddy,
                                 Default.BootstrapInjectionStrategy bootstrapInjectionStrategy,
                                 Instrumentation instrumentation,
                                 ClassFileTransformer classFileTransformer) {
                    /* do nothing */
            }

            @Override
            public Class<?> call() throws Exception {
                throw new IllegalStateException("Cannot inject LambdaFactory from disabled instrumentation strategy");
            }
        };

        /**
         * Indicates that an original implementation can be ignored when redefining a method.
         */
        protected static final MethodVisitor IGNORE_ORIGINAL = null;

        /**
         * Releases the supplied class file transformer when it was built with {@link AgentBuilder#with(LambdaInstrumentationStrategy)} enabled.
         * Subsequently, the class file transformer is no longer applied when a class that represents a lambda expression is created.
         *
         * @param classFileTransformer The class file transformer to release.
         * @param instrumentation      The instrumentation instance that is used to potentially rollback the instrumentation of the {@code LambdaMetafactory}.
         */
        public static void release(ClassFileTransformer classFileTransformer, Instrumentation instrumentation) {
            if (LambdaFactory.release(classFileTransformer)) {
                try {
                    ClassReloadingStrategy.of(instrumentation).reset(Class.forName("java.lang.invoke.LambdaMetafactory"));
                } catch (Exception exception) {
                    throw new IllegalStateException("Could not release lambda transformer", exception);
                }
            }
        }

        /**
         * Returns an enabled lambda instrumentation strategy for {@code true}.
         *
         * @param enabled If lambda instrumentation should be enabled.
         * @return {@code true} if the returned strategy should be enabled.
         */
        public static LambdaInstrumentationStrategy of(boolean enabled) {
            return enabled
                    ? ENABLED
                    : DISABLED;
        }

        /**
         * Applies a transformation to lambda instances if applicable.
         *
         * @param byteBuddy                  The Byte Buddy instance to use.
         * @param bootstrapInjectionStrategy
         * @param instrumentation            The instrumentation instance for applying a redefinition.
         * @param classFileTransformer       The class file transformer to apply.
         */
        protected abstract void apply(ByteBuddy byteBuddy,
                                      Default.BootstrapInjectionStrategy bootstrapInjectionStrategy,
                                      Instrumentation instrumentation,
                                      ClassFileTransformer classFileTransformer);

        /**
         * Indicates if this strategy enables instrumentation of the {@code LambdaMetafactory}.
         *
         * @return {@code true} if this strategy is enabled.
         */
        public boolean isEnabled() {
            return this == ENABLED;
        }

        @Override
        public String toString() {
            return "AgentBuilder.LambdaInstrumentationStrategy." + name();
        }

        /**
         * A factory that creates instances that represent lambda expressions.
         */
        protected static class LambdaInstanceFactory {

            /**
             * The name of a factory for a lambda expression.
             */
            private static final String LAMBDA_FACTORY = "get$Lambda";

            /**
             * A prefix for a field that represents a property of a lambda expression.
             */
            private static final String FIELD_PREFIX = "arg$";

            /**
             * The infix to use for naming classes that represent lambda expression. The additional prefix
             * is necessary because the subsequent counter is not sufficient to keep names unique compared
             * to the original factory.
             */
            private static final String LAMBDA_TYPE_INFIX = "$$Lambda$ByteBuddy$";

            /**
             * A type-safe constant to express that a class is not already loaded when applying a class file transformer.
             */
            private static final Class<?> NOT_PREVIOUSLY_DEFINED = null;

            /**
             * A counter for naming lambda expressions randomly.
             */
            private static final AtomicInteger LAMBDA_NAME_COUNTER = new AtomicInteger();

            /**
             * The Byte Buddy instance to use for creating lambda objects.
             */
            private final ByteBuddy byteBuddy;

            private final Default.BootstrapInjectionStrategy bootstrapInjectionStrategy;

            /**
             * Creates a new lambda instance factory.
             *
             * @param byteBuddy                  The Byte Buddy instance to use for creating lambda objects.
             * @param bootstrapInjectionStrategy
             */
            protected LambdaInstanceFactory(ByteBuddy byteBuddy, Default.BootstrapInjectionStrategy bootstrapInjectionStrategy) {
                this.byteBuddy = byteBuddy;
                this.bootstrapInjectionStrategy = bootstrapInjectionStrategy;
            }

            /**
             * Applies this lambda meta factory.
             *
             * @param targetTypeLookup            A lookup context representing the creating class of this lambda expression.
             * @param lambdaMethodName            The name of the lambda expression's represented method.
             * @param factoryMethodType           The type of the lambda expression's represented method.
             * @param lambdaMethodType            The type of the lambda expression's factory method.
             * @param targetMethodHandle          A handle representing the target of the lambda expression's method.
             * @param specializedLambdaMethodType A specialization of the type of the lambda expression's represented method.
             * @param serializable                {@code true} if the lambda expression should be serializable.
             * @param markerInterfaces            A list of interfaces for the lambda expression to represent.
             * @param additionalBridges           A list of additional bridge methods to be implemented by the lambda expression.
             * @param classFileTransformers       A collection of class file transformers to apply when creating the class.
             * @return A binary representation of the transformed class file.
             */
<<<<<<< HEAD
            public Class<?> make(Object targetTypeLookup,
                                 String lambdaMethodName,
                                 Object factoryMethodType,
                                 Object lambdaMethodType,
                                 Object targetMethodHandle,
                                 Object specializedLambdaMethodType,
                                 boolean serializable,
                                 List<Class<?>> markerInterfaces,
                                 List<?> additionalBridges,
                                 Collection<? extends ClassFileTransformer> classFileTransformers) {
                JavaInstance.MethodType factoryMethod = JavaInstance.MethodType.of(factoryMethodType);
                JavaInstance.MethodType lambdaMethod = JavaInstance.MethodType.of(lambdaMethodType);
                JavaInstance.MethodHandle targetMethod = JavaInstance.MethodHandle.of(targetMethodHandle, targetTypeLookup);
                JavaInstance.MethodType specializedLambdaMethod = JavaInstance.MethodType.of(specializedLambdaMethodType);
=======
            public byte[] make(Object targetTypeLookup,
                               String lambdaMethodName,
                               Object factoryMethodType,
                               Object lambdaMethodType,
                               Object targetMethodHandle,
                               Object specializedLambdaMethodType,
                               boolean serializable,
                               List<Class<?>> markerInterfaces,
                               List<?> additionalBridges,
                               Collection<? extends ClassFileTransformer> classFileTransformers) {
                JavaInstance.MethodType factoryMethod = JavaInstance.MethodType.ofLoaded(factoryMethodType);
                JavaInstance.MethodType lambdaMethod = JavaInstance.MethodType.ofLoaded(lambdaMethodType);
                JavaInstance.MethodHandle targetMethod = JavaInstance.MethodHandle.ofLoaded(targetMethodHandle, targetTypeLookup);
                JavaInstance.MethodType specializedLambdaMethod = JavaInstance.MethodType.ofLoaded(specializedLambdaMethodType);
>>>>>>> f21dc342
                Class<?> targetType = JavaInstance.MethodHandle.lookupType(targetTypeLookup);
                String lambdaClassName = targetType.getName() + LAMBDA_TYPE_INFIX + LAMBDA_NAME_COUNTER.incrementAndGet();
                DynamicType.Builder<?> builder = byteBuddy
                        .subclass(factoryMethod.getReturnType(), ConstructorStrategy.Default.NO_CONSTRUCTORS)
                        .modifiers(TypeManifestation.FINAL, Visibility.PUBLIC)
                        .implement(markerInterfaces)
                        .name(lambdaClassName)
                        .defineConstructor(Visibility.PUBLIC)
                        .withParameters(factoryMethod.getParameterTypes())
                        .intercept(ConstructorImplementation.INSTANCE)
                        .method(named(lambdaMethodName)
                                .and(takesArguments(lambdaMethod.getParameterTypes()))
                                .and(returns(lambdaMethod.getReturnType())))
                        .intercept(new LambdaMethodImplementation(targetMethod, specializedLambdaMethod))
                        .defineField("lambda$methodHandle", JavaType.METHOD_HANDLE.getTypeStub(), Visibility.PUBLIC, Ownership.STATIC);
                int index = 0;
                for (TypeDescription capturedType : factoryMethod.getParameterTypes()) {
                    builder = builder.defineField(FIELD_PREFIX + ++index, capturedType, Visibility.PRIVATE, FieldManifestation.FINAL);
                }
                if (!factoryMethod.getParameterTypes().isEmpty()) {
                    builder = builder.defineMethod(LAMBDA_FACTORY, factoryMethod.getReturnType(), Visibility.PRIVATE, Ownership.STATIC)
                            .withParameters(factoryMethod.getParameterTypes())
                            .intercept(FactoryImplementation.INSTANCE);
                }
                if (serializable) {
                    if (!markerInterfaces.contains(Serializable.class)) {
                        builder = builder.implement(Serializable.class);
                    }
                    builder = builder.defineMethod("writeReplace", Object.class, Visibility.PRIVATE)
                            .intercept(new SerializationImplementation(new TypeDescription.ForLoadedType(targetType),
                                    factoryMethod.getReturnType(),
                                    lambdaMethodName,
                                    lambdaMethod,
                                    targetMethod,
                                    JavaInstance.MethodType.ofLoaded(specializedLambdaMethodType)));
                } else if (factoryMethod.getReturnType().isAssignableTo(Serializable.class)) {
                    builder = builder.defineMethod("readObject", void.class, Visibility.PRIVATE)
                            .withParameters(ObjectInputStream.class)
                            .throwing(NotSerializableException.class)
                            .intercept(ExceptionMethod.throwing(NotSerializableException.class, "Non-serializable lambda"))
                            .defineMethod("writeObject", void.class, Visibility.PRIVATE)
                            .withParameters(ObjectOutputStream.class)
                            .throwing(NotSerializableException.class)
                            .intercept(ExceptionMethod.throwing(NotSerializableException.class, "Non-serializable lambda"));
                }
                for (Object additionalBridgeType : additionalBridges) {
                    JavaInstance.MethodType additionalBridge = JavaInstance.MethodType.ofLoaded(additionalBridgeType);
                    builder = builder.defineMethod(lambdaMethodName, additionalBridge.getReturnType(), MethodManifestation.BRIDGE, Visibility.PUBLIC)
                            .withParameters(additionalBridge.getParameterTypes())
                            .intercept(new BridgeMethodImplementation(lambdaMethodName, lambdaMethod));
                }
                DynamicType.Unloaded<?> lambdaImplementation = builder.make();
                byte[] classFile = lambdaImplementation.getBytes();
                for (ClassFileTransformer classFileTransformer : classFileTransformers) {
                    try {
                        byte[] transformedClassFile = classFileTransformer.transform(targetType.getClassLoader(),
                                lambdaClassName.replace('.', '/'),
                                NOT_PREVIOUSLY_DEFINED,
                                targetType.getProtectionDomain(),
                                classFile);
                        classFile = transformedClassFile == null
                                ? classFile
                                : transformedClassFile;
                    } catch (Throwable ignored) {
                            /* do nothing */
                    }
                }
                Class<?> lambdaType = (targetType.getClassLoader() == null
                        ? bootstrapInjectionStrategy.make(targetType.getProtectionDomain())
                        : new ClassInjector.UsingReflection(targetType.getClassLoader()))
                        .inject(Collections.singletonMap(lambdaImplementation.getTypeDescription(), classFile))
                        .get(lambdaImplementation.getTypeDescription());
                try {
                    lambdaType.getDeclaredField("lambda$methodHandle").set(null, targetMethodHandle);
                } catch (Exception exception) {
                    exception.printStackTrace();
                }
                return lambdaType;
            }

            @Override
            public boolean equals(Object other) {
                return this == other || !(other == null || getClass() != other.getClass())
                        && byteBuddy.equals(((LambdaInstanceFactory) other).byteBuddy);
            }

            @Override
            public int hashCode() {
                return byteBuddy.hashCode();
            }

            @Override
            public String toString() {
                return "AgentBuilder.LambdaInstrumentationStrategy.LambdaInstanceFactory{" +
                        "byteBuddy=" + byteBuddy +
                        '}';
            }

            /**
             * Implements a lambda class's constructor.
             */
            protected enum ConstructorImplementation implements Implementation {

                /**
                 * The singleton instance.
                 */
                INSTANCE;

                /**
                 * A reference to the {@link Object} class's default constructor.
                 */
                private final MethodDescription.InDefinedShape objectConstructor;

                /**
                 * Creates a new constructor implementation.
                 */
                ConstructorImplementation() {
                    objectConstructor = TypeDescription.OBJECT.getDeclaredMethods().filter(isConstructor()).getOnly();
                }

                @Override
                public ByteCodeAppender appender(Target implementationTarget) {
                    return new Appender(implementationTarget.getInstrumentedType().getDeclaredFields().filter(not(isStatic())));
                }

                @Override
                public InstrumentedType prepare(InstrumentedType instrumentedType) {
                    return instrumentedType;
                }

                @Override
                public String toString() {
                    return "AgentBuilder.LambdaInstrumentationStrategy.LambdaInstanceFactory.ConstructorImplementation." + name();
                }

                /**
                 * An appender to implement the constructor.
                 */
                protected static class Appender implements ByteCodeAppender {

                    /**
                     * The fields that are declared by the instrumented type.
                     */
                    private final List<FieldDescription.InDefinedShape> lambdaArguments;

                    /**
                     * Creates a new appender.
                     *
                     * @param lambdaArguments The fields that are declared by the instrumented type.
                     */
                    protected Appender(List<FieldDescription.InDefinedShape> lambdaArguments) {
                        this.lambdaArguments = lambdaArguments;
                    }

                    @Override
                    public Size apply(MethodVisitor methodVisitor, Context implementationContext, MethodDescription instrumentedMethod) {
                        List<StackManipulation> fieldAssignments = new ArrayList<StackManipulation>(lambdaArguments.size() * 3);
                        for (ParameterDescription parameterDescription : instrumentedMethod.getParameters()) {
                            fieldAssignments.add(MethodVariableAccess.REFERENCE.loadOffset(0));
                            fieldAssignments.add(MethodVariableAccess.of(parameterDescription.getType()).loadOffset(parameterDescription.getOffset()));
                            fieldAssignments.add(FieldAccess.forField(lambdaArguments.get(parameterDescription.getIndex())).putter());
                        }
                        return new Size(new StackManipulation.Compound(
                                MethodVariableAccess.REFERENCE.loadOffset(0),
                                MethodInvocation.invoke(INSTANCE.objectConstructor),
                                new StackManipulation.Compound(fieldAssignments),
                                MethodReturn.VOID
                        ).apply(methodVisitor, implementationContext).getMaximalSize(), instrumentedMethod.getStackSize());
                    }

                    @Override
                    public boolean equals(Object other) {
                        return this == other || !(other == null || getClass() != other.getClass())
                                && lambdaArguments.equals(((Appender) other).lambdaArguments);
                    }

                    @Override
                    public int hashCode() {
                        return lambdaArguments.hashCode();
                    }

                    @Override
                    public String toString() {
                        return "AgentBuilder.LambdaInstrumentationStrategy.LambdaInstanceFactory.ConstructorImplementation.Appender{" +
                                "lambdaArguments=" + lambdaArguments +
                                '}';
                    }
                }
            }

            /**
             * An implementation of a instance factory for a lambda expression's class.
             */
            protected enum FactoryImplementation implements Implementation {

                /**
                 * The singleton instance.
                 */
                INSTANCE;

                @Override
                public ByteCodeAppender appender(Target implementationTarget) {
                    return new Appender(implementationTarget.getInstrumentedType());
                }

                @Override
                public InstrumentedType prepare(InstrumentedType instrumentedType) {
                    return instrumentedType;
                }

                @Override
                public String toString() {
                    return "AgentBuilder.LambdaInstrumentationStrategy.LambdaInstanceFactory.FactoryImplementation." + name();
                }

                /**
                 * An appender for a lambda expression factory.
                 */
                protected static class Appender implements ByteCodeAppender {

                    /**
                     * The instrumented type.
                     */
                    private final TypeDescription instrumentedType;

                    /**
                     * Creates a new appender.
                     *
                     * @param instrumentedType The instrumented type.
                     */
                    protected Appender(TypeDescription instrumentedType) {
                        this.instrumentedType = instrumentedType;
                    }

                    @Override
                    public Size apply(MethodVisitor methodVisitor, Context implementationContext, MethodDescription instrumentedMethod) {
                        return new Size(new StackManipulation.Compound(
                                TypeCreation.of(instrumentedType),
                                Duplication.SINGLE,
                                MethodVariableAccess.allArgumentsOf(instrumentedMethod),
                                MethodInvocation.invoke(instrumentedType.getDeclaredMethods().filter(isConstructor()).getOnly()),
                                MethodReturn.REFERENCE
                        ).apply(methodVisitor, implementationContext).getMaximalSize(), instrumentedMethod.getStackSize());
                    }

                    @Override
                    public boolean equals(Object other) {
                        return this == other || !(other == null || getClass() != other.getClass())
                                && instrumentedType.equals(((Appender) other).instrumentedType);
                    }

                    @Override
                    public int hashCode() {
                        return instrumentedType.hashCode();
                    }

                    @Override
                    public String toString() {
                        return "AgentBuilder.LambdaInstrumentationStrategy.LambdaInstanceFactory.FactoryImplementation.Appender{" +
                                "instrumentedType=" + instrumentedType +
                                '}';
                    }
                }
            }

            /**
             * Implements a lambda expression's functional method.
             */
            protected static class LambdaMethodImplementation implements Implementation {

                /**
                 * The handle of the target method of the lambda expression.
                 */
                private final JavaInstance.MethodHandle targetMethod;

                /**
                 * The specialized type of the lambda method.
                 */
                private final JavaInstance.MethodType specializedLambdaMethod;

                /**
                 * Creates a implementation of a lambda expression's functional method.
                 *
                 * @param targetMethod            The target method of the lambda expression.
                 * @param specializedLambdaMethod The specialized type of the lambda method.
                 */
                protected LambdaMethodImplementation(JavaInstance.MethodHandle targetMethod, JavaInstance.MethodType specializedLambdaMethod) {
                    this.targetMethod = targetMethod;
                    this.specializedLambdaMethod = specializedLambdaMethod;
                }

                @Override
                public ByteCodeAppender appender(Target implementationTarget) {
                    return new Appender(targetMethod.getOwnerType()
                            .getDeclaredMethods()
                            .filter(named(targetMethod.getName())
                                    .and(returns(targetMethod.getReturnType()))
                                    .and(takesArguments(targetMethod.getParameterTypes())))
                            .getOnly(),
                            specializedLambdaMethod,
                            implementationTarget.getInstrumentedType().getDeclaredFields());
                }

                @Override
                public InstrumentedType prepare(InstrumentedType instrumentedType) {
                    return instrumentedType;
                }

                @Override
                public boolean equals(Object other) {
                    if (this == other) return true;
                    if (other == null || getClass() != other.getClass()) return false;
                    LambdaMethodImplementation that = (LambdaMethodImplementation) other;
                    return targetMethod.equals(that.targetMethod)
                            && specializedLambdaMethod.equals(that.specializedLambdaMethod);
                }

                @Override
                public int hashCode() {
                    int result = targetMethod.hashCode();
                    result = 31 * result + specializedLambdaMethod.hashCode();
                    return result;
                }

                @Override
                public String toString() {
                    return "AgentBuilder.LambdaInstrumentationStrategy.LambdaInstanceFactory.LambdaMethodImplementation{" +
                            "targetMethod=" + targetMethod +
                            ", specializedLambdaMethod=" + specializedLambdaMethod +
                            '}';
                }

                /**
                 * An appender for a lambda expression's functional method.
                 */
                protected static class Appender implements ByteCodeAppender {

                    /**
                     * The target method of the lambda expression.
                     */
                    private final MethodDescription targetMethod;

                    /**
                     * The specialized type of the lambda method.
                     */
                    private final JavaInstance.MethodType specializedLambdaMethod;

                    /**
                     * The instrumented type's declared fields.
                     */
                    private final List<FieldDescription.InDefinedShape> lambdaArguments;

                    /**
                     * Creates an appender of a lambda expression's functional method.
                     *
                     * @param targetMethod            The target method of the lambda expression.
                     * @param specializedLambdaMethod The specialized type of the lambda method.
                     * @param lambdaArguments         The instrumented type's declared fields.
                     */
                    protected Appender(MethodDescription targetMethod,
                                       JavaInstance.MethodType specializedLambdaMethod,
                                       List<FieldDescription.InDefinedShape> lambdaArguments) {
                        this.targetMethod = targetMethod;
                        this.specializedLambdaMethod = specializedLambdaMethod;
                        this.lambdaArguments = lambdaArguments;
                    }

                    @Override
                    public Size apply(MethodVisitor methodVisitor, Context implementationContext, MethodDescription instrumentedMethod) {
                        List<StackManipulation> fieldAccess = new ArrayList<StackManipulation>(lambdaArguments.size() * 2);
                        fieldAccess.add(FieldAccess.forField(lambdaArguments.get(0)).getter());
                        for (FieldDescription.InDefinedShape fieldDescription : lambdaArguments.subList(1, lambdaArguments.size())) {
                            fieldAccess.add(MethodVariableAccess.REFERENCE.loadOffset(0));
                            fieldAccess.add(FieldAccess.forField(fieldDescription).getter());
                        }
                        List<StackManipulation> parameterAccess = new ArrayList<StackManipulation>(instrumentedMethod.getParameters().size() * 2);
                        for (ParameterDescription parameterDescription : instrumentedMethod.getParameters()) {
                            parameterAccess.add(MethodVariableAccess.of(parameterDescription.getType()).loadOffset(parameterDescription.getOffset()));
                            parameterAccess.add(Assigner.DEFAULT.assign(parameterDescription.getType(),
                                    specializedLambdaMethod.getParameterTypes().get(parameterDescription.getIndex()).asGenericType(),
                                    Assigner.Typing.DYNAMIC));
                        }
                        return new Size(new StackManipulation.Compound(
                                new StackManipulation.Compound(fieldAccess),
                                new StackManipulation.Compound(parameterAccess),
                                new FooBar(specializedLambdaMethod),
                                MethodReturn.returning(targetMethod.getReturnType().asErasure())
                        ).apply(methodVisitor, implementationContext).getMaximalSize(), instrumentedMethod.getStackSize());
                    }

                    private static class FooBar implements StackManipulation {

                        private final JavaInstance.MethodType methodType;

                        public FooBar(JavaInstance.MethodType methodType) {
                            this.methodType = methodType;
                        }

                        @Override
                        public boolean isValid() {
                            return true;
                        }

                        @Override
                        public Size apply(MethodVisitor methodVisitor, Context implementationContext) {
                            methodVisitor.visitMethodInsn(Opcodes.INVOKEVIRTUAL,
                                    MethodHandle.class.getName().replace('.', '/'),
                                    "invokeExact",
                                    methodType.getDescriptor(),
                                    false);
                            return new Size(1,1);
                        }
                    }

                    @Override
                    public boolean equals(Object other) {
                        if (this == other) return true;
                        if (other == null || getClass() != other.getClass()) return false;
                        Appender appender = (Appender) other;
                        return targetMethod.equals(appender.targetMethod)
                                && lambdaArguments.equals(appender.lambdaArguments)
                                && specializedLambdaMethod.equals(appender.specializedLambdaMethod);
                    }

                    @Override
                    public int hashCode() {
                        int result = targetMethod.hashCode();
                        result = 31 * result + lambdaArguments.hashCode();
                        result = 31 * result + specializedLambdaMethod.hashCode();
                        return result;
                    }

                    @Override
                    public String toString() {
                        return "AgentBuilder.LambdaInstrumentationStrategy.LambdaInstanceFactory.LambdaMethodImplementation.Appender{" +
                                "targetMethod=" + targetMethod +
                                ", specializedLambdaMethod=" + specializedLambdaMethod +
                                ", lambdaArguments=" + lambdaArguments +
                                '}';
                    }
                }
            }

            /**
             * Implements the {@code writeReplace} method for serializable lambda expressions.
             */
            protected static class SerializationImplementation implements Implementation {

                /**
                 * The lambda expression's declaring type.
                 */
                private final TypeDescription targetType;

                /**
                 * The lambda expression's functional type.
                 */
                private final TypeDescription lambdaType;

                /**
                 * The lambda expression's functional method name.
                 */
                private final String lambdaMethodName;

                /**
                 * The method type of the lambda expression's functional method.
                 */
                private final JavaInstance.MethodType lambdaMethod;

                /**
                 * A handle that references the lambda expressions invocation target.
                 */
                private final JavaInstance.MethodHandle targetMethod;

                /**
                 * The specialized method type of the lambda expression's functional method.
                 */
                private final JavaInstance.MethodType specializedMethod;

                /**
                 * Creates a new implementation for a serializable's lambda expression's {@code writeReplace} method.
                 *
                 * @param targetType        The lambda expression's declaring type.
                 * @param lambdaType        The lambda expression's functional type.
                 * @param lambdaMethodName  The lambda expression's functional method name.
                 * @param lambdaMethod      The method type of the lambda expression's functional method.
                 * @param targetMethod      A handle that references the lambda expressions invocation target.
                 * @param specializedMethod The specialized method type of the lambda expression's functional method.
                 */
                protected SerializationImplementation(TypeDescription targetType,
                                                      TypeDescription lambdaType,
                                                      String lambdaMethodName,
                                                      JavaInstance.MethodType lambdaMethod,
                                                      JavaInstance.MethodHandle targetMethod,
                                                      JavaInstance.MethodType specializedMethod) {
                    this.targetType = targetType;
                    this.lambdaType = lambdaType;
                    this.lambdaMethodName = lambdaMethodName;
                    this.lambdaMethod = lambdaMethod;
                    this.targetMethod = targetMethod;
                    this.specializedMethod = specializedMethod;
                }

                @Override
                public ByteCodeAppender appender(Target implementationTarget) {
                    TypeDescription serializedLambda;
                    try {
                        serializedLambda = new TypeDescription.ForLoadedType(Class.forName("java.lang.invoke.SerializedLambda"));
                    } catch (ClassNotFoundException exception) {
                        throw new IllegalStateException("Cannot find class for lambda serialization", exception);
                    }
                    List<FieldDescription.InDefinedShape> lambdaArguments = implementationTarget.getInstrumentedType().getDeclaredFields().filter(not(isStatic()));
                    List<StackManipulation> lambdaArgumentsLoads = new ArrayList<StackManipulation>(lambdaArguments.size());
                    for (FieldDescription.InDefinedShape lambdaArgument : lambdaArguments) {
                        lambdaArgumentsLoads.add(new StackManipulation.Compound(MethodVariableAccess.REFERENCE.loadOffset(0),
                                FieldAccess.forField(lambdaArgument).getter(),
                                Assigner.DEFAULT.assign(lambdaArgument.getType(), TypeDescription.Generic.OBJECT, Assigner.Typing.STATIC)));
                    }
                    return new ByteCodeAppender.Simple(new StackManipulation.Compound(
                            TypeCreation.of(serializedLambda),
                            Duplication.SINGLE,
                            ClassConstant.of(targetType),
                            new TextConstant(lambdaType.getInternalName()),
                            new TextConstant(lambdaMethodName),
                            new TextConstant(lambdaMethod.getDescriptor()),
                            IntegerConstant.forValue(targetMethod.getHandleType().getIdentifier()),
                            new TextConstant(targetMethod.getOwnerType().getInternalName()),
                            new TextConstant(targetMethod.getName()),
                            new TextConstant(targetMethod.getDescriptor()),
                            new TextConstant(specializedMethod.getDescriptor()),
                            ArrayFactory.forType(TypeDescription.Generic.OBJECT).withValues(lambdaArgumentsLoads),
                            MethodInvocation.invoke(serializedLambda.getDeclaredMethods().filter(isConstructor()).getOnly()),
                            MethodReturn.REFERENCE
                    ));
                }

                @Override
                public InstrumentedType prepare(InstrumentedType instrumentedType) {
                    return instrumentedType;
                }

                @Override
                public boolean equals(Object other) {
                    if (this == other) return true;
                    if (other == null || getClass() != other.getClass()) return false;
                    SerializationImplementation that = (SerializationImplementation) other;
                    return targetType.equals(that.targetType)
                            && lambdaType.equals(that.lambdaType)
                            && lambdaMethodName.equals(that.lambdaMethodName)
                            && lambdaMethod.equals(that.lambdaMethod)
                            && targetMethod.equals(that.targetMethod)
                            && specializedMethod.equals(that.specializedMethod);
                }

                @Override
                public int hashCode() {
                    int result = targetType.hashCode();
                    result = 31 * result + lambdaType.hashCode();
                    result = 31 * result + lambdaMethodName.hashCode();
                    result = 31 * result + lambdaMethod.hashCode();
                    result = 31 * result + targetMethod.hashCode();
                    result = 31 * result + specializedMethod.hashCode();
                    return result;
                }

                @Override
                public String toString() {
                    return "AgentBuilder.LambdaInstrumentationStrategy.LambdaInstanceFactory.SerializationImplementation{" +
                            "targetType=" + targetType +
                            ", lambdaType=" + lambdaType +
                            ", lambdaMethodName='" + lambdaMethodName + '\'' +
                            ", lambdaMethod=" + lambdaMethod +
                            ", targetMethod=" + targetMethod +
                            ", specializedMethod=" + specializedMethod +
                            '}';
                }
            }

            /**
             * Implements an explicit bridge method for a lambda expression.
             */
            protected static class BridgeMethodImplementation implements Implementation {

                /**
                 * The name of the lambda expression's functional method.
                 */
                private final String lambdaMethodName;

                /**
                 * The actual type of the lambda expression's functional method.
                 */
                private final JavaInstance.MethodType lambdaMethod;

                /**
                 * Creates a new bridge method implementation for a lambda expression.
                 *
                 * @param lambdaMethodName The name of the lambda expression's functional method.
                 * @param lambdaMethod     The actual type of the lambda expression's functional method.
                 */
                protected BridgeMethodImplementation(String lambdaMethodName, JavaInstance.MethodType lambdaMethod) {
                    this.lambdaMethodName = lambdaMethodName;
                    this.lambdaMethod = lambdaMethod;
                }

                @Override
                public ByteCodeAppender appender(Target implementationTarget) {
                    return new Appender(implementationTarget.invokeSuper(new MethodDescription.SignatureToken(lambdaMethodName,
                            lambdaMethod.getReturnType(),
                            lambdaMethod.getParameterTypes())));
                }

                @Override
                public InstrumentedType prepare(InstrumentedType instrumentedType) {
                    return instrumentedType;
                }

                @Override
                public boolean equals(Object other) {
                    if (this == other) return true;
                    if (other == null || getClass() != other.getClass()) return false;
                    BridgeMethodImplementation that = (BridgeMethodImplementation) other;
                    return lambdaMethodName.equals(that.lambdaMethodName) && lambdaMethod.equals(that.lambdaMethod);
                }

                @Override
                public int hashCode() {
                    int result = lambdaMethodName.hashCode();
                    result = 31 * result + lambdaMethod.hashCode();
                    return result;
                }

                @Override
                public String toString() {
                    return "AgentBuilder.LambdaInstrumentationStrategy.LambdaInstanceFactory.BridgeMethodImplementation{" +
                            "lambdaMethodName='" + lambdaMethodName + '\'' +
                            ", lambdaMethod=" + lambdaMethod +
                            '}';
                }

                /**
                 * An appender for implementing a bridge method for a lambda expression.
                 */
                protected static class Appender implements ByteCodeAppender {

                    /**
                     * The invocation of the bridge's target method.
                     */
                    private final SpecialMethodInvocation bridgeTargetInvocation;

                    /**
                     * Creates a new appender for invoking a lambda expression's bridge method target.
                     *
                     * @param bridgeTargetInvocation The invocation of the bridge's target method.
                     */
                    protected Appender(SpecialMethodInvocation bridgeTargetInvocation) {
                        this.bridgeTargetInvocation = bridgeTargetInvocation;
                    }

                    @Override
                    public Size apply(MethodVisitor methodVisitor, Context implementationContext, MethodDescription instrumentedMethod) {
                        return new Compound(new Simple(
                                MethodVariableAccess.allArgumentsOf(instrumentedMethod)
                                        .asBridgeOf(bridgeTargetInvocation.getMethodDescription())
                                        .prependThisReference(),
                                bridgeTargetInvocation,
                                bridgeTargetInvocation.getMethodDescription().getReturnType().asErasure().isAssignableTo(instrumentedMethod.getReturnType().asErasure())
                                        ? StackManipulation.Trivial.INSTANCE
                                        : TypeCasting.to(instrumentedMethod.getReceiverType().asErasure()),
                                MethodReturn.returning(instrumentedMethod.getReturnType().asErasure())

                        )).apply(methodVisitor, implementationContext, instrumentedMethod);
                    }

                    @Override
                    public boolean equals(Object other) {
                        return this == other || !(other == null || getClass() != other.getClass())
                                && bridgeTargetInvocation.equals(((Appender) other).bridgeTargetInvocation);
                    }

                    @Override
                    public int hashCode() {
                        return bridgeTargetInvocation.hashCode();
                    }

                    @Override
                    public String toString() {
                        return "AgentBuilder.LambdaInstrumentationStrategy.LambdaInstanceFactory.BridgeMethodImplementation.Appender{" +
                                "bridgeTargetInvocation=" + bridgeTargetInvocation +
                                '}';
                    }
                }
            }
        }

        /**
         * Implements the regular lambda meta factory. The implementation represents the following code:
         * <blockquote><pre>
         * public static CallSite metafactory(MethodHandles.Lookup caller,
         *     String invokedName,
         *     MethodType invokedType,
         *     MethodType samMethodType,
         *     MethodHandle implMethod,
         *     MethodType instantiatedMethodType) throws Exception {
         *   Unsafe unsafe = Unsafe.getUnsafe();
         *   {@code Class<?>} lambdaClass = unsafe.defineAnonymousClass(caller.lookupClass(),
         *       (byte[]) ClassLoader.getSystemClassLoader().loadClass("net.bytebuddy.agent.builder.LambdaFactory").getDeclaredMethod("make",
         *           Object.class,
         *           String.class,
         *           Object.class,
         *           Object.class,
         *           Object.class,
         *           Object.class,
         *           boolean.class,
         *           List.class,
         *           List.class).invoke(null,
         *               caller,
         *               invokedName,
         *               invokedType,
         *               samMethodType,
         *               implMethod,
         *               instantiatedMethodType,
         *               false,
         *               Collections.emptyList(),
         *               Collections.emptyList()),
         *       null);
         *   unsafe.ensureClassInitialized(lambdaClass);
         *   return invokedType.parameterCount() == 0
         *     ? new ConstantCallSite(MethodHandles.constant(invokedType.returnType(), lambdaClass.getDeclaredConstructors()[0].newInstance()))
         *     : new ConstantCallSite(MethodHandles.Lookup.IMPL_LOOKUP.findStatic(lambdaClass, "get$Lambda", invokedType));
         * </pre></blockquote>
         */
        protected enum MetaFactoryRedirection implements AsmVisitorWrapper.ForDeclaredMethods.MethodVisitorWrapper {

            /**
             * The singleton instance.
             */
            INSTANCE;

            @Override
            public MethodVisitor wrap(TypeDescription instrumentedType, MethodDescription.InDefinedShape methodDescription, MethodVisitor methodVisitor) {
                methodVisitor.visitCode();
                methodVisitor.visitMethodInsn(Opcodes.INVOKESTATIC, "sun/misc/Unsafe", "getUnsafe", "()Lsun/misc/Unsafe;", false);
                methodVisitor.visitVarInsn(Opcodes.ASTORE, 6);
                methodVisitor.visitVarInsn(Opcodes.ALOAD, 6);
                methodVisitor.visitVarInsn(Opcodes.ALOAD, 0);
                methodVisitor.visitMethodInsn(Opcodes.INVOKEVIRTUAL, "java/lang/invoke/MethodHandles$Lookup", "lookupClass", "()Ljava/lang/Class;", false);
                methodVisitor.visitMethodInsn(Opcodes.INVOKESTATIC, "java/lang/ClassLoader", "getSystemClassLoader", "()Ljava/lang/ClassLoader;", false);
                methodVisitor.visitLdcInsn("net.bytebuddy.agent.builder.LambdaFactory");
                methodVisitor.visitMethodInsn(Opcodes.INVOKEVIRTUAL, "java/lang/ClassLoader", "loadClass", "(Ljava/lang/String;)Ljava/lang/Class;", false);
                methodVisitor.visitLdcInsn("make");
                methodVisitor.visitIntInsn(Opcodes.BIPUSH, 9);
                methodVisitor.visitTypeInsn(Opcodes.ANEWARRAY, "java/lang/Class");
                methodVisitor.visitInsn(Opcodes.DUP);
                methodVisitor.visitInsn(Opcodes.ICONST_0);
                methodVisitor.visitLdcInsn(Type.getType("Ljava/lang/Object;"));
                methodVisitor.visitInsn(Opcodes.AASTORE);
                methodVisitor.visitInsn(Opcodes.DUP);
                methodVisitor.visitInsn(Opcodes.ICONST_1);
                methodVisitor.visitLdcInsn(Type.getType("Ljava/lang/String;"));
                methodVisitor.visitInsn(Opcodes.AASTORE);
                methodVisitor.visitInsn(Opcodes.DUP);
                methodVisitor.visitInsn(Opcodes.ICONST_2);
                methodVisitor.visitLdcInsn(Type.getType("Ljava/lang/Object;"));
                methodVisitor.visitInsn(Opcodes.AASTORE);
                methodVisitor.visitInsn(Opcodes.DUP);
                methodVisitor.visitInsn(Opcodes.ICONST_3);
                methodVisitor.visitLdcInsn(Type.getType("Ljava/lang/Object;"));
                methodVisitor.visitInsn(Opcodes.AASTORE);
                methodVisitor.visitInsn(Opcodes.DUP);
                methodVisitor.visitInsn(Opcodes.ICONST_4);
                methodVisitor.visitLdcInsn(Type.getType("Ljava/lang/Object;"));
                methodVisitor.visitInsn(Opcodes.AASTORE);
                methodVisitor.visitInsn(Opcodes.DUP);
                methodVisitor.visitInsn(Opcodes.ICONST_5);
                methodVisitor.visitLdcInsn(Type.getType("Ljava/lang/Object;"));
                methodVisitor.visitInsn(Opcodes.AASTORE);
                methodVisitor.visitInsn(Opcodes.DUP);
                methodVisitor.visitIntInsn(Opcodes.BIPUSH, 6);
                methodVisitor.visitFieldInsn(Opcodes.GETSTATIC, "java/lang/Boolean", "TYPE", "Ljava/lang/Class;");
                methodVisitor.visitInsn(Opcodes.AASTORE);
                methodVisitor.visitInsn(Opcodes.DUP);
                methodVisitor.visitIntInsn(Opcodes.BIPUSH, 7);
                methodVisitor.visitLdcInsn(Type.getType("Ljava/util/List;"));
                methodVisitor.visitInsn(Opcodes.AASTORE);
                methodVisitor.visitInsn(Opcodes.DUP);
                methodVisitor.visitIntInsn(Opcodes.BIPUSH, 8);
                methodVisitor.visitLdcInsn(Type.getType("Ljava/util/List;"));
                methodVisitor.visitInsn(Opcodes.AASTORE);
                methodVisitor.visitMethodInsn(Opcodes.INVOKEVIRTUAL, "java/lang/Class", "getDeclaredMethod", "(Ljava/lang/String;[Ljava/lang/Class;)Ljava/lang/reflect/Method;", false);
                methodVisitor.visitInsn(Opcodes.ACONST_NULL);
                methodVisitor.visitIntInsn(Opcodes.BIPUSH, 9);
                methodVisitor.visitTypeInsn(Opcodes.ANEWARRAY, "java/lang/Object");
                methodVisitor.visitInsn(Opcodes.DUP);
                methodVisitor.visitInsn(Opcodes.ICONST_0);
                methodVisitor.visitVarInsn(Opcodes.ALOAD, 0);
                methodVisitor.visitInsn(Opcodes.AASTORE);
                methodVisitor.visitInsn(Opcodes.DUP);
                methodVisitor.visitInsn(Opcodes.ICONST_1);
                methodVisitor.visitVarInsn(Opcodes.ALOAD, 1);
                methodVisitor.visitInsn(Opcodes.AASTORE);
                methodVisitor.visitInsn(Opcodes.DUP);
                methodVisitor.visitInsn(Opcodes.ICONST_2);
                methodVisitor.visitVarInsn(Opcodes.ALOAD, 2);
                methodVisitor.visitInsn(Opcodes.AASTORE);
                methodVisitor.visitInsn(Opcodes.DUP);
                methodVisitor.visitInsn(Opcodes.ICONST_3);
                methodVisitor.visitVarInsn(Opcodes.ALOAD, 3);
                methodVisitor.visitInsn(Opcodes.AASTORE);
                methodVisitor.visitInsn(Opcodes.DUP);
                methodVisitor.visitInsn(Opcodes.ICONST_4);
                methodVisitor.visitVarInsn(Opcodes.ALOAD, 4);
                methodVisitor.visitInsn(Opcodes.AASTORE);
                methodVisitor.visitInsn(Opcodes.DUP);
                methodVisitor.visitInsn(Opcodes.ICONST_5);
                methodVisitor.visitVarInsn(Opcodes.ALOAD, 5);
                methodVisitor.visitInsn(Opcodes.AASTORE);
                methodVisitor.visitInsn(Opcodes.DUP);
                methodVisitor.visitIntInsn(Opcodes.BIPUSH, 6);
                methodVisitor.visitInsn(Opcodes.ICONST_0);
                methodVisitor.visitMethodInsn(Opcodes.INVOKESTATIC, "java/lang/Boolean", "valueOf", "(Z)Ljava/lang/Boolean;", false);
                methodVisitor.visitInsn(Opcodes.AASTORE);
                methodVisitor.visitInsn(Opcodes.DUP);
                methodVisitor.visitIntInsn(Opcodes.BIPUSH, 7);
                methodVisitor.visitMethodInsn(Opcodes.INVOKESTATIC, "java/util/Collections", "emptyList", "()Ljava/util/List;", false);
                methodVisitor.visitInsn(Opcodes.AASTORE);
                methodVisitor.visitInsn(Opcodes.DUP);
                methodVisitor.visitIntInsn(Opcodes.BIPUSH, 8);
                methodVisitor.visitMethodInsn(Opcodes.INVOKESTATIC, "java/util/Collections", "emptyList", "()Ljava/util/List;", false);
                methodVisitor.visitInsn(Opcodes.AASTORE);
                methodVisitor.visitMethodInsn(Opcodes.INVOKEVIRTUAL, "java/lang/reflect/Method", "invoke", "(Ljava/lang/Object;[Ljava/lang/Object;)Ljava/lang/Object;", false);
<<<<<<< HEAD
                methodVisitor.visitTypeInsn(Opcodes.CHECKCAST, "Ljava/lang/Class;");
=======
                methodVisitor.visitTypeInsn(Opcodes.CHECKCAST, "[B");
                methodVisitor.visitInsn(Opcodes.ACONST_NULL);
                methodVisitor.visitMethodInsn(Opcodes.INVOKEVIRTUAL, "sun/misc/Unsafe", "defineAnonymousClass", "(Ljava/lang/Class;[B[Ljava/lang/Object;)Ljava/lang/Class;", false);
>>>>>>> f21dc342
                methodVisitor.visitVarInsn(Opcodes.ASTORE, 7);
                methodVisitor.visitVarInsn(Opcodes.ALOAD, 2);
                methodVisitor.visitMethodInsn(Opcodes.INVOKEVIRTUAL, "java/lang/invoke/MethodType", "parameterCount", "()I", false);
                Label conditionalDefault = new Label();
                methodVisitor.visitJumpInsn(Opcodes.IFNE, conditionalDefault);
                methodVisitor.visitTypeInsn(Opcodes.NEW, "java/lang/invoke/ConstantCallSite");
                methodVisitor.visitInsn(Opcodes.DUP);
                methodVisitor.visitVarInsn(Opcodes.ALOAD, 2);
                methodVisitor.visitMethodInsn(Opcodes.INVOKEVIRTUAL, "java/lang/invoke/MethodType", "returnType", "()Ljava/lang/Class;", false);
                methodVisitor.visitVarInsn(Opcodes.ALOAD, 7);
                methodVisitor.visitMethodInsn(Opcodes.INVOKEVIRTUAL, "java/lang/Class", "getDeclaredConstructors", "()[Ljava/lang/reflect/Constructor;", false);
                methodVisitor.visitInsn(Opcodes.ICONST_0);
                methodVisitor.visitInsn(Opcodes.AALOAD);
                methodVisitor.visitInsn(Opcodes.ICONST_0);
                methodVisitor.visitTypeInsn(Opcodes.ANEWARRAY, "java/lang/Object");
                methodVisitor.visitMethodInsn(Opcodes.INVOKEVIRTUAL, "java/lang/reflect/Constructor", "newInstance", "([Ljava/lang/Object;)Ljava/lang/Object;", false);
                methodVisitor.visitMethodInsn(Opcodes.INVOKESTATIC, "java/lang/invoke/MethodHandles", "constant", "(Ljava/lang/Class;Ljava/lang/Object;)Ljava/lang/invoke/MethodHandle;", false);
                methodVisitor.visitMethodInsn(Opcodes.INVOKESPECIAL, "java/lang/invoke/ConstantCallSite", "<init>", "(Ljava/lang/invoke/MethodHandle;)V", false);
                Label conditionalAlternative = new Label();
                methodVisitor.visitJumpInsn(Opcodes.GOTO, conditionalAlternative);
                methodVisitor.visitLabel(conditionalDefault);
                methodVisitor.visitFrame(Opcodes.F_APPEND, 2, new Object[]{"sun/misc/Unsafe", "java/lang/Class"}, 0, null);
                methodVisitor.visitTypeInsn(Opcodes.NEW, "java/lang/invoke/ConstantCallSite");
                methodVisitor.visitInsn(Opcodes.DUP);
                methodVisitor.visitFieldInsn(Opcodes.GETSTATIC, "java/lang/invoke/MethodHandles$Lookup", "IMPL_LOOKUP", "Ljava/lang/invoke/MethodHandles$Lookup;");
                methodVisitor.visitVarInsn(Opcodes.ALOAD, 7);
                methodVisitor.visitLdcInsn("get$Lambda");
                methodVisitor.visitVarInsn(Opcodes.ALOAD, 2);
                methodVisitor.visitMethodInsn(Opcodes.INVOKEVIRTUAL, "java/lang/invoke/MethodHandles$Lookup", "findStatic", "(Ljava/lang/Class;Ljava/lang/String;Ljava/lang/invoke/MethodType;)Ljava/lang/invoke/MethodHandle;", false);
                methodVisitor.visitMethodInsn(Opcodes.INVOKESPECIAL, "java/lang/invoke/ConstantCallSite", "<init>", "(Ljava/lang/invoke/MethodHandle;)V", false);
                methodVisitor.visitLabel(conditionalAlternative);
                methodVisitor.visitFrame(Opcodes.F_SAME1, 0, null, 1, new Object[]{"java/lang/invoke/CallSite"});
                methodVisitor.visitInsn(Opcodes.ARETURN);
                methodVisitor.visitMaxs(8, 8);
                methodVisitor.visitEnd();
                return IGNORE_ORIGINAL;
            }

            @Override
            public String toString() {
                return "AgentBuilder.LambdaInstrumentationStrategy.MetaFactoryRedirection." + name();
            }
        }

        /**
         * Implements the alternative lambda meta factory. The implementation represents the following code:
         * <blockquote><pre>
         * public static CallSite altMetafactory(MethodHandles.Lookup caller,
         *     String invokedName,
         *     MethodType invokedType,
         *     Object... args) throws Exception {
         *   int flags = (Integer) args[3];
         *   int argIndex = 4;
         *   {@code Class<?>[]} markerInterface;
         *   if ((flags {@code &} FLAG_MARKERS) != 0) {
         *     int markerCount = (Integer) args[argIndex++];
         *     markerInterface = new {@code Class<?>}[markerCount];
         *     System.arraycopy(args, argIndex, markerInterface, 0, markerCount);
         *     argIndex += markerCount;
         *   } else {
         *     markerInterface = new {@code Class<?>}[0];
         *   }
         *   MethodType[] additionalBridge;
         *   if ((flags {@code &} FLAG_BRIDGES) != 0) {
         *     int bridgeCount = (Integer) args[argIndex++];
         *     additionalBridge = new MethodType[bridgeCount];
         *     System.arraycopy(args, argIndex, additionalBridge, 0, bridgeCount);
         *     // argIndex += bridgeCount;
         *   } else {
         *     additionalBridge = new MethodType[0];
         *   }
         *   Unsafe unsafe = Unsafe.getUnsafe();
         *   {@code Class<?>} lambdaClass = unsafe.defineAnonymousClass(caller.lookupClass(),
         *       (byte[]) ClassLoader.getSystemClassLoader().loadClass("net.bytebuddy.agent.builder.LambdaFactory").getDeclaredMethod("make",
         *           Object.class,
         *           String.class,
         *           Object.class,
         *           Object.class,
         *           Object.class,
         *           Object.class,
         *           boolean.class,
         *           List.class,
         *           List.class).invoke(null,
         *               caller,
         *               invokedName,
         *               invokedType,
         *               args[0],
         *               args[1],
         *               args[2],
         *               (flags {@code &} FLAG_SERIALIZABLE) != 0,
         *               Arrays.asList(markerInterface),
         *               Arrays.asList(additionalBridge)),
         *       null);
         *   unsafe.ensureClassInitialized(lambdaClass);
         *   return invokedType.parameterCount() == 0
         *     ? new ConstantCallSite(MethodHandles.constant(invokedType.returnType(), lambdaClass.getDeclaredConstructors()[0].newInstance()))
         *     : new ConstantCallSite(MethodHandles.Lookup.IMPL_LOOKUP.findStatic(lambdaClass, "get$Lambda", invokedType));
         * }
         * </pre></blockquote>
         */
        protected enum AlternativeMetaFactoryRedirection implements AsmVisitorWrapper.ForDeclaredMethods.MethodVisitorWrapper {

            /**
             * The singleton instance.
             */
            INSTANCE;

            @Override
            public MethodVisitor wrap(TypeDescription instrumentedType, MethodDescription.InDefinedShape methodDescription, MethodVisitor methodVisitor) {
                methodVisitor.visitCode();
                methodVisitor.visitVarInsn(Opcodes.ALOAD, 3);
                methodVisitor.visitInsn(Opcodes.ICONST_3);
                methodVisitor.visitInsn(Opcodes.AALOAD);
                methodVisitor.visitTypeInsn(Opcodes.CHECKCAST, "java/lang/Integer");
                methodVisitor.visitMethodInsn(Opcodes.INVOKEVIRTUAL, "java/lang/Integer", "intValue", "()I", false);
                methodVisitor.visitVarInsn(Opcodes.ISTORE, 4);
                methodVisitor.visitInsn(Opcodes.ICONST_4);
                methodVisitor.visitVarInsn(Opcodes.ISTORE, 5);
                methodVisitor.visitVarInsn(Opcodes.ILOAD, 4);
                methodVisitor.visitInsn(Opcodes.ICONST_2);
                methodVisitor.visitInsn(Opcodes.IAND);
                Label markerInterfaceLoop = new Label();
                methodVisitor.visitJumpInsn(Opcodes.IFEQ, markerInterfaceLoop);
                methodVisitor.visitVarInsn(Opcodes.ALOAD, 3);
                methodVisitor.visitVarInsn(Opcodes.ILOAD, 5);
                methodVisitor.visitIincInsn(5, 1);
                methodVisitor.visitInsn(Opcodes.AALOAD);
                methodVisitor.visitTypeInsn(Opcodes.CHECKCAST, "java/lang/Integer");
                methodVisitor.visitMethodInsn(Opcodes.INVOKEVIRTUAL, "java/lang/Integer", "intValue", "()I", false);
                methodVisitor.visitVarInsn(Opcodes.ISTORE, 7);
                methodVisitor.visitVarInsn(Opcodes.ILOAD, 7);
                methodVisitor.visitTypeInsn(Opcodes.ANEWARRAY, "java/lang/Class");
                methodVisitor.visitVarInsn(Opcodes.ASTORE, 6);
                methodVisitor.visitVarInsn(Opcodes.ALOAD, 3);
                methodVisitor.visitVarInsn(Opcodes.ILOAD, 5);
                methodVisitor.visitVarInsn(Opcodes.ALOAD, 6);
                methodVisitor.visitInsn(Opcodes.ICONST_0);
                methodVisitor.visitVarInsn(Opcodes.ILOAD, 7);
                methodVisitor.visitMethodInsn(Opcodes.INVOKESTATIC, "java/lang/System", "arraycopy", "(Ljava/lang/Object;ILjava/lang/Object;II)V", false);
                methodVisitor.visitVarInsn(Opcodes.ILOAD, 5);
                methodVisitor.visitVarInsn(Opcodes.ILOAD, 7);
                methodVisitor.visitInsn(Opcodes.IADD);
                methodVisitor.visitVarInsn(Opcodes.ISTORE, 5);
                Label markerInterfaceExit = new Label();
                methodVisitor.visitJumpInsn(Opcodes.GOTO, markerInterfaceExit);
                methodVisitor.visitLabel(markerInterfaceLoop);
                methodVisitor.visitFrame(Opcodes.F_APPEND, 2, new Object[]{Opcodes.INTEGER, Opcodes.INTEGER}, 0, null);
                methodVisitor.visitInsn(Opcodes.ICONST_0);
                methodVisitor.visitTypeInsn(Opcodes.ANEWARRAY, "java/lang/Class");
                methodVisitor.visitVarInsn(Opcodes.ASTORE, 6);
                methodVisitor.visitLabel(markerInterfaceExit);
                methodVisitor.visitFrame(Opcodes.F_APPEND, 1, new Object[]{"[Ljava/lang/Class;"}, 0, null);
                methodVisitor.visitVarInsn(Opcodes.ILOAD, 4);
                methodVisitor.visitInsn(Opcodes.ICONST_4);
                methodVisitor.visitInsn(Opcodes.IAND);
                Label additionalBridgesLoop = new Label();
                methodVisitor.visitJumpInsn(Opcodes.IFEQ, additionalBridgesLoop);
                methodVisitor.visitVarInsn(Opcodes.ALOAD, 3);
                methodVisitor.visitVarInsn(Opcodes.ILOAD, 5);
                methodVisitor.visitIincInsn(5, 1);
                methodVisitor.visitInsn(Opcodes.AALOAD);
                methodVisitor.visitTypeInsn(Opcodes.CHECKCAST, "java/lang/Integer");
                methodVisitor.visitMethodInsn(Opcodes.INVOKEVIRTUAL, "java/lang/Integer", "intValue", "()I", false);
                methodVisitor.visitVarInsn(Opcodes.ISTORE, 8);
                methodVisitor.visitVarInsn(Opcodes.ILOAD, 8);
                methodVisitor.visitTypeInsn(Opcodes.ANEWARRAY, "java/lang/invoke/MethodType");
                methodVisitor.visitVarInsn(Opcodes.ASTORE, 7);
                methodVisitor.visitVarInsn(Opcodes.ALOAD, 3);
                methodVisitor.visitVarInsn(Opcodes.ILOAD, 5);
                methodVisitor.visitVarInsn(Opcodes.ALOAD, 7);
                methodVisitor.visitInsn(Opcodes.ICONST_0);
                methodVisitor.visitVarInsn(Opcodes.ILOAD, 8);
                methodVisitor.visitMethodInsn(Opcodes.INVOKESTATIC, "java/lang/System", "arraycopy", "(Ljava/lang/Object;ILjava/lang/Object;II)V", false);
                Label additionalBridgesExit = new Label();
                methodVisitor.visitJumpInsn(Opcodes.GOTO, additionalBridgesExit);
                methodVisitor.visitLabel(additionalBridgesLoop);
                methodVisitor.visitFrame(Opcodes.F_SAME, 0, null, 0, null);
                methodVisitor.visitInsn(Opcodes.ICONST_0);
                methodVisitor.visitTypeInsn(Opcodes.ANEWARRAY, "java/lang/invoke/MethodType");
                methodVisitor.visitVarInsn(Opcodes.ASTORE, 7);
                methodVisitor.visitLabel(additionalBridgesExit);
                methodVisitor.visitFrame(Opcodes.F_APPEND, 1, new Object[]{"[Ljava/lang/invoke/MethodType;"}, 0, null);
                methodVisitor.visitMethodInsn(Opcodes.INVOKESTATIC, "sun/misc/Unsafe", "getUnsafe", "()Lsun/misc/Unsafe;", false);
                methodVisitor.visitVarInsn(Opcodes.ASTORE, 8);
                methodVisitor.visitVarInsn(Opcodes.ALOAD, 8);
                methodVisitor.visitVarInsn(Opcodes.ALOAD, 0);
                methodVisitor.visitMethodInsn(Opcodes.INVOKEVIRTUAL, "java/lang/invoke/MethodHandles$Lookup", "lookupClass", "()Ljava/lang/Class;", false);
                methodVisitor.visitMethodInsn(Opcodes.INVOKESTATIC, "java/lang/ClassLoader", "getSystemClassLoader", "()Ljava/lang/ClassLoader;", false);
                methodVisitor.visitLdcInsn("net.bytebuddy.agent.builder.LambdaFactory");
                methodVisitor.visitMethodInsn(Opcodes.INVOKEVIRTUAL, "java/lang/ClassLoader", "loadClass", "(Ljava/lang/String;)Ljava/lang/Class;", false);
                methodVisitor.visitLdcInsn("make");
                methodVisitor.visitIntInsn(Opcodes.BIPUSH, 9);
                methodVisitor.visitTypeInsn(Opcodes.ANEWARRAY, "java/lang/Class");
                methodVisitor.visitInsn(Opcodes.DUP);
                methodVisitor.visitInsn(Opcodes.ICONST_0);
                methodVisitor.visitLdcInsn(Type.getType("Ljava/lang/Object;"));
                methodVisitor.visitInsn(Opcodes.AASTORE);
                methodVisitor.visitInsn(Opcodes.DUP);
                methodVisitor.visitInsn(Opcodes.ICONST_1);
                methodVisitor.visitLdcInsn(Type.getType("Ljava/lang/String;"));
                methodVisitor.visitInsn(Opcodes.AASTORE);
                methodVisitor.visitInsn(Opcodes.DUP);
                methodVisitor.visitInsn(Opcodes.ICONST_2);
                methodVisitor.visitLdcInsn(Type.getType("Ljava/lang/Object;"));
                methodVisitor.visitInsn(Opcodes.AASTORE);
                methodVisitor.visitInsn(Opcodes.DUP);
                methodVisitor.visitInsn(Opcodes.ICONST_3);
                methodVisitor.visitLdcInsn(Type.getType("Ljava/lang/Object;"));
                methodVisitor.visitInsn(Opcodes.AASTORE);
                methodVisitor.visitInsn(Opcodes.DUP);
                methodVisitor.visitInsn(Opcodes.ICONST_4);
                methodVisitor.visitLdcInsn(Type.getType("Ljava/lang/Object;"));
                methodVisitor.visitInsn(Opcodes.AASTORE);
                methodVisitor.visitInsn(Opcodes.DUP);
                methodVisitor.visitInsn(Opcodes.ICONST_5);
                methodVisitor.visitLdcInsn(Type.getType("Ljava/lang/Object;"));
                methodVisitor.visitInsn(Opcodes.AASTORE);
                methodVisitor.visitInsn(Opcodes.DUP);
                methodVisitor.visitIntInsn(Opcodes.BIPUSH, 6);
                methodVisitor.visitFieldInsn(Opcodes.GETSTATIC, "java/lang/Boolean", "TYPE", "Ljava/lang/Class;");
                methodVisitor.visitInsn(Opcodes.AASTORE);
                methodVisitor.visitInsn(Opcodes.DUP);
                methodVisitor.visitIntInsn(Opcodes.BIPUSH, 7);
                methodVisitor.visitLdcInsn(Type.getType("Ljava/util/List;"));
                methodVisitor.visitInsn(Opcodes.AASTORE);
                methodVisitor.visitInsn(Opcodes.DUP);
                methodVisitor.visitIntInsn(Opcodes.BIPUSH, 8);
                methodVisitor.visitLdcInsn(Type.getType("Ljava/util/List;"));
                methodVisitor.visitInsn(Opcodes.AASTORE);
                methodVisitor.visitMethodInsn(Opcodes.INVOKEVIRTUAL, "java/lang/Class", "getDeclaredMethod", "(Ljava/lang/String;[Ljava/lang/Class;)Ljava/lang/reflect/Method;", false);
                methodVisitor.visitInsn(Opcodes.ACONST_NULL);
                methodVisitor.visitIntInsn(Opcodes.BIPUSH, 9);
                methodVisitor.visitTypeInsn(Opcodes.ANEWARRAY, "java/lang/Object");
                methodVisitor.visitInsn(Opcodes.DUP);
                methodVisitor.visitInsn(Opcodes.ICONST_0);
                methodVisitor.visitVarInsn(Opcodes.ALOAD, 0);
                methodVisitor.visitInsn(Opcodes.AASTORE);
                methodVisitor.visitInsn(Opcodes.DUP);
                methodVisitor.visitInsn(Opcodes.ICONST_1);
                methodVisitor.visitVarInsn(Opcodes.ALOAD, 1);
                methodVisitor.visitInsn(Opcodes.AASTORE);
                methodVisitor.visitInsn(Opcodes.DUP);
                methodVisitor.visitInsn(Opcodes.ICONST_2);
                methodVisitor.visitVarInsn(Opcodes.ALOAD, 2);
                methodVisitor.visitInsn(Opcodes.AASTORE);
                methodVisitor.visitInsn(Opcodes.DUP);
                methodVisitor.visitInsn(Opcodes.ICONST_3);
                methodVisitor.visitVarInsn(Opcodes.ALOAD, 3);
                methodVisitor.visitInsn(Opcodes.ICONST_0);
                methodVisitor.visitInsn(Opcodes.AALOAD);
                methodVisitor.visitInsn(Opcodes.AASTORE);
                methodVisitor.visitInsn(Opcodes.DUP);
                methodVisitor.visitInsn(Opcodes.ICONST_4);
                methodVisitor.visitVarInsn(Opcodes.ALOAD, 3);
                methodVisitor.visitInsn(Opcodes.ICONST_1);
                methodVisitor.visitInsn(Opcodes.AALOAD);
                methodVisitor.visitInsn(Opcodes.AASTORE);
                methodVisitor.visitInsn(Opcodes.DUP);
                methodVisitor.visitInsn(Opcodes.ICONST_5);
                methodVisitor.visitVarInsn(Opcodes.ALOAD, 3);
                methodVisitor.visitInsn(Opcodes.ICONST_2);
                methodVisitor.visitInsn(Opcodes.AALOAD);
                methodVisitor.visitInsn(Opcodes.AASTORE);
                methodVisitor.visitInsn(Opcodes.DUP);
                methodVisitor.visitIntInsn(Opcodes.BIPUSH, 6);
                methodVisitor.visitVarInsn(Opcodes.ILOAD, 4);
                methodVisitor.visitInsn(Opcodes.ICONST_1);
                methodVisitor.visitInsn(Opcodes.IAND);
                Label callSiteConditional = new Label();
                methodVisitor.visitJumpInsn(Opcodes.IFEQ, callSiteConditional);
                methodVisitor.visitInsn(Opcodes.ICONST_1);
                Label callSiteAlternative = new Label();
                methodVisitor.visitJumpInsn(Opcodes.GOTO, callSiteAlternative);
                methodVisitor.visitLabel(callSiteConditional);
                methodVisitor.visitFrame(Opcodes.F_FULL, 9, new Object[]{"java/lang/invoke/MethodHandles$Lookup", "java/lang/String", "java/lang/invoke/MethodType", "[Ljava/lang/Object;", Opcodes.INTEGER, Opcodes.INTEGER, "[Ljava/lang/Class;", "[Ljava/lang/invoke/MethodType;", "sun/misc/Unsafe"}, 7, new Object[]{"sun/misc/Unsafe", "java/lang/Class", "java/lang/reflect/Method", Opcodes.NULL, "[Ljava/lang/Object;", "[Ljava/lang/Object;", Opcodes.INTEGER});
                methodVisitor.visitInsn(Opcodes.ICONST_0);
                methodVisitor.visitLabel(callSiteAlternative);
                methodVisitor.visitFrame(Opcodes.F_FULL, 9, new Object[]{"java/lang/invoke/MethodHandles$Lookup", "java/lang/String", "java/lang/invoke/MethodType", "[Ljava/lang/Object;", Opcodes.INTEGER, Opcodes.INTEGER, "[Ljava/lang/Class;", "[Ljava/lang/invoke/MethodType;", "sun/misc/Unsafe"}, 8, new Object[]{"sun/misc/Unsafe", "java/lang/Class", "java/lang/reflect/Method", Opcodes.NULL, "[Ljava/lang/Object;", "[Ljava/lang/Object;", Opcodes.INTEGER, Opcodes.INTEGER});
                methodVisitor.visitMethodInsn(Opcodes.INVOKESTATIC, "java/lang/Boolean", "valueOf", "(Z)Ljava/lang/Boolean;", false);
                methodVisitor.visitInsn(Opcodes.AASTORE);
                methodVisitor.visitInsn(Opcodes.DUP);
                methodVisitor.visitIntInsn(Opcodes.BIPUSH, 7);
                methodVisitor.visitVarInsn(Opcodes.ALOAD, 6);
                methodVisitor.visitMethodInsn(Opcodes.INVOKESTATIC, "java/util/Arrays", "asList", "([Ljava/lang/Object;)Ljava/util/List;", false);
                methodVisitor.visitInsn(Opcodes.AASTORE);
                methodVisitor.visitInsn(Opcodes.DUP);
                methodVisitor.visitIntInsn(Opcodes.BIPUSH, 8);
                methodVisitor.visitVarInsn(Opcodes.ALOAD, 7);
                methodVisitor.visitMethodInsn(Opcodes.INVOKESTATIC, "java/util/Arrays", "asList", "([Ljava/lang/Object;)Ljava/util/List;", false);
                methodVisitor.visitInsn(Opcodes.AASTORE);
                methodVisitor.visitMethodInsn(Opcodes.INVOKEVIRTUAL, "java/lang/reflect/Method", "invoke", "(Ljava/lang/Object;[Ljava/lang/Object;)Ljava/lang/Object;", false);
                methodVisitor.visitTypeInsn(Opcodes.CHECKCAST, "[B");
                methodVisitor.visitInsn(Opcodes.ACONST_NULL);
                methodVisitor.visitMethodInsn(Opcodes.INVOKEVIRTUAL, "sun/misc/Unsafe", "defineAnonymousClass", "(Ljava/lang/Class;[B[Ljava/lang/Object;)Ljava/lang/Class;", false);
                methodVisitor.visitVarInsn(Opcodes.ASTORE, 9);
                methodVisitor.visitVarInsn(Opcodes.ALOAD, 8);
                methodVisitor.visitVarInsn(Opcodes.ALOAD, 9);
                methodVisitor.visitMethodInsn(Opcodes.INVOKEVIRTUAL, "sun/misc/Unsafe", "ensureClassInitialized", "(Ljava/lang/Class;)V", false);
                methodVisitor.visitVarInsn(Opcodes.ALOAD, 2);
                methodVisitor.visitMethodInsn(Opcodes.INVOKEVIRTUAL, "java/lang/invoke/MethodType", "parameterCount", "()I", false);
                Label callSiteJump = new Label();
                methodVisitor.visitJumpInsn(Opcodes.IFNE, callSiteJump);
                methodVisitor.visitTypeInsn(Opcodes.NEW, "java/lang/invoke/ConstantCallSite");
                methodVisitor.visitInsn(Opcodes.DUP);
                methodVisitor.visitVarInsn(Opcodes.ALOAD, 2);
                methodVisitor.visitMethodInsn(Opcodes.INVOKEVIRTUAL, "java/lang/invoke/MethodType", "returnType", "()Ljava/lang/Class;", false);
                methodVisitor.visitVarInsn(Opcodes.ALOAD, 9);
                methodVisitor.visitMethodInsn(Opcodes.INVOKEVIRTUAL, "java/lang/Class", "getDeclaredConstructors", "()[Ljava/lang/reflect/Constructor;", false);
                methodVisitor.visitInsn(Opcodes.ICONST_0);
                methodVisitor.visitInsn(Opcodes.AALOAD);
                methodVisitor.visitInsn(Opcodes.ICONST_0);
                methodVisitor.visitTypeInsn(Opcodes.ANEWARRAY, "java/lang/Object");
                methodVisitor.visitMethodInsn(Opcodes.INVOKEVIRTUAL, "java/lang/reflect/Constructor", "newInstance", "([Ljava/lang/Object;)Ljava/lang/Object;", false);
                methodVisitor.visitMethodInsn(Opcodes.INVOKESTATIC, "java/lang/invoke/MethodHandles", "constant", "(Ljava/lang/Class;Ljava/lang/Object;)Ljava/lang/invoke/MethodHandle;", false);
                methodVisitor.visitMethodInsn(Opcodes.INVOKESPECIAL, "java/lang/invoke/ConstantCallSite", "<init>", "(Ljava/lang/invoke/MethodHandle;)V", false);
                Label callSiteExit = new Label();
                methodVisitor.visitJumpInsn(Opcodes.GOTO, callSiteExit);
                methodVisitor.visitLabel(callSiteJump);
                methodVisitor.visitFrame(Opcodes.F_APPEND, 1, new Object[]{"java/lang/Class"}, 0, null);
                methodVisitor.visitTypeInsn(Opcodes.NEW, "java/lang/invoke/ConstantCallSite");
                methodVisitor.visitInsn(Opcodes.DUP);
                methodVisitor.visitFieldInsn(Opcodes.GETSTATIC, "java/lang/invoke/MethodHandles$Lookup", "IMPL_LOOKUP", "Ljava/lang/invoke/MethodHandles$Lookup;");
                methodVisitor.visitVarInsn(Opcodes.ALOAD, 9);
                methodVisitor.visitLdcInsn("get$Lambda");
                methodVisitor.visitVarInsn(Opcodes.ALOAD, 2);
                methodVisitor.visitMethodInsn(Opcodes.INVOKEVIRTUAL, "java/lang/invoke/MethodHandles$Lookup", "findStatic", "(Ljava/lang/Class;Ljava/lang/String;Ljava/lang/invoke/MethodType;)Ljava/lang/invoke/MethodHandle;", false);
                methodVisitor.visitMethodInsn(Opcodes.INVOKESPECIAL, "java/lang/invoke/ConstantCallSite", "<init>", "(Ljava/lang/invoke/MethodHandle;)V", false);
                methodVisitor.visitLabel(callSiteExit);
                methodVisitor.visitFrame(Opcodes.F_SAME1, 0, null, 1, new Object[]{"java/lang/invoke/CallSite"});
                methodVisitor.visitInsn(Opcodes.ARETURN);
                methodVisitor.visitMaxs(9, 10);
                methodVisitor.visitEnd();
                return IGNORE_ORIGINAL;
            }

            @Override
            public String toString() {
                return "AgentBuilder.LambdaInstrumentationStrategy.AlternativeMetaFactoryRedirection." + name();
            }
        }
    }

    /**
     * The default implementation of an {@link net.bytebuddy.agent.builder.AgentBuilder}.
     */
    class Default implements AgentBuilder {

        /**
         * The name of the Byte Buddy {@code net.bytebuddy.agent.Installer} class.
         */
        private static final String INSTALLER_TYPE = "net.bytebuddy.agent.Installer";

        /**
         * The name of the {@code net.bytebuddy.agent.Installer} field containing an installed {@link Instrumentation}.
         */
        private static final String INSTRUMENTATION_FIELD = "instrumentation";

        /**
         * Indicator for access to a static member via reflection to make the code more readable.
         */
        private static final Object STATIC_FIELD = null;

        /**
         * The value that is to be returned from a {@link java.lang.instrument.ClassFileTransformer} to indicate
         * that no class file transformation is to be applied.
         */
        private static final byte[] NO_TRANSFORMATION = null;

        /**
         * The {@link net.bytebuddy.ByteBuddy} instance to be used.
         */
        private final ByteBuddy byteBuddy;

        /**
         * The binary locator to use.
         */
        private final BinaryLocator binaryLocator;

        /**
         * The definition handler to use.
         */
        private final TypeStrategy typeStrategy;

        /**
         * The listener to notify on transformations.
         */
        private final Listener listener;

        /**
         * The native method strategy to use.
         */
        private final NativeMethodStrategy nativeMethodStrategy;

        /**
         * The access control context to use for loading classes.
         */
        private final AccessControlContext accessControlContext;

        /**
         * The initialization strategy to use for creating classes.
         */
        private final InitializationStrategy initializationStrategy;

        /**
         * The redefinition strategy to apply.
         */
        private final RedefinitionStrategy redefinitionStrategy;

        /**
         * The injection strategy for injecting classes into the bootstrap class loader.
         */
        private final BootstrapInjectionStrategy bootstrapInjectionStrategy;

        /**
         * A strategy to determine of the {@code LambdaMetfactory} should be instrumented to allow for the instrumentation
         * of classes that represent lambda expressions.
         */
        private final LambdaInstrumentationStrategy lambdaInstrumentationStrategy;

        /**
         * A matcher that indicates any type that should be excluded from instrumentation.
         */
        private final ElementMatcher<? super TypeDescription> ignoredTypes;

        /**
         * The transformation object for handling type transformations.
         */
        private final Transformation transformation;

        /**
         * Creates a new default agent builder that uses a default {@link net.bytebuddy.ByteBuddy} instance for
         * creating classes.
         */
        public Default() {
            this(new ByteBuddy());
        }

        /**
         * Creates a new agent builder with default settings.
         *
         * @param byteBuddy The Byte Buddy instance to be used.
         */
        public Default(ByteBuddy byteBuddy) {
            this(byteBuddy,
                    BinaryLocator.Default.FAST,
                    TypeStrategy.Default.REBASE,
                    Listener.NoOp.INSTANCE,
                    NativeMethodStrategy.Disabled.INSTANCE,
                    AccessController.getContext(),
                    InitializationStrategy.SelfInjection.SPLIT,
                    RedefinitionStrategy.DISABLED,
                    BootstrapInjectionStrategy.Disabled.INSTANCE,
                    LambdaInstrumentationStrategy.DISABLED,
                    isSynthetic(),
                    Transformation.Ignored.INSTANCE);
        }

        /**
         * Creates a new default agent builder.
         *
         * @param byteBuddy                     The Byte Buddy instance to be used.
         * @param binaryLocator                 The binary locator to use.
         * @param typeStrategy                  The definition handler to use.
         * @param listener                      The listener to notify on transformations.
         * @param nativeMethodStrategy          The native method strategy to apply.
         * @param accessControlContext          The access control context to use for loading classes.
         * @param initializationStrategy        The initialization strategy to use for transformed types.
         * @param redefinitionStrategy          The redefinition strategy to apply.
         * @param bootstrapInjectionStrategy    The injection strategy for injecting classes into the bootstrap class loader.
         * @param lambdaInstrumentationStrategy A strategy to determine of the {@code LambdaMetfactory} should be instrumented to allow for the
         *                                      instrumentation of classes that represent lambda expressions.
         * @param ignoredTypes                  A matcher that indicates any type that should be excluded from instrumentation.
         * @param transformation                The transformation object for handling type transformations.
         */
        protected Default(ByteBuddy byteBuddy,
                          BinaryLocator binaryLocator,
                          TypeStrategy typeStrategy,
                          Listener listener,
                          NativeMethodStrategy nativeMethodStrategy,
                          AccessControlContext accessControlContext,
                          InitializationStrategy initializationStrategy,
                          RedefinitionStrategy redefinitionStrategy,
                          BootstrapInjectionStrategy bootstrapInjectionStrategy,
                          LambdaInstrumentationStrategy lambdaInstrumentationStrategy,
                          ElementMatcher<? super TypeDescription> ignoredTypes,
                          Transformation transformation) {
            this.byteBuddy = byteBuddy;
            this.binaryLocator = binaryLocator;
            this.typeStrategy = typeStrategy;
            this.listener = listener;
            this.nativeMethodStrategy = nativeMethodStrategy;
            this.accessControlContext = accessControlContext;
            this.initializationStrategy = initializationStrategy;
            this.redefinitionStrategy = redefinitionStrategy;
            this.bootstrapInjectionStrategy = bootstrapInjectionStrategy;
            this.lambdaInstrumentationStrategy = lambdaInstrumentationStrategy;
            this.ignoredTypes = ignoredTypes;
            this.transformation = transformation;
        }

        @Override
        public Identified type(RawMatcher matcher) {
            return new Matched(matcher, Transformer.NoOp.INSTANCE);
        }

        @Override
        public Identified type(ElementMatcher<? super TypeDescription> typeMatcher) {
            return type(typeMatcher, any());
        }

        @Override
        public Identified type(ElementMatcher<? super TypeDescription> typeMatcher, ElementMatcher<? super ClassLoader> classLoaderMatcher) {
            return type(new RawMatcher.ForElementMatcherPair(typeMatcher, classLoaderMatcher));
        }

        @Override
        public AgentBuilder with(ByteBuddy byteBuddy) {
            return new Default(byteBuddy,
                    binaryLocator,
                    typeStrategy,
                    listener,
                    nativeMethodStrategy,
                    accessControlContext,
                    initializationStrategy,
                    redefinitionStrategy,
                    bootstrapInjectionStrategy,
                    lambdaInstrumentationStrategy,
                    ignoredTypes,
                    transformation);
        }

        @Override
        public AgentBuilder with(Listener listener) {
            return new Default(byteBuddy,
                    binaryLocator,
                    typeStrategy,
                    new Listener.Compound(this.listener, listener),
                    nativeMethodStrategy,
                    accessControlContext,
                    initializationStrategy,
                    redefinitionStrategy,
                    bootstrapInjectionStrategy,
                    lambdaInstrumentationStrategy,
                    ignoredTypes,
                    transformation);
        }

        @Override
        public AgentBuilder with(TypeStrategy typeStrategy) {
            return new Default(byteBuddy,
                    binaryLocator,
                    typeStrategy,
                    listener,
                    nativeMethodStrategy,
                    accessControlContext,
                    initializationStrategy,
                    redefinitionStrategy,
                    bootstrapInjectionStrategy,
                    lambdaInstrumentationStrategy,
                    ignoredTypes,
                    transformation);
        }

        @Override
        public AgentBuilder with(BinaryLocator binaryLocator) {
            return new Default(byteBuddy,
                    binaryLocator,
                    typeStrategy,
                    listener,
                    nativeMethodStrategy,
                    accessControlContext,
                    initializationStrategy,
                    redefinitionStrategy,
                    bootstrapInjectionStrategy,
                    lambdaInstrumentationStrategy,
                    ignoredTypes,
                    transformation);
        }

        @Override
        public AgentBuilder enableNativeMethodPrefix(String prefix) {
            return new Default(byteBuddy,
                    binaryLocator,
                    typeStrategy,
                    listener,
                    NativeMethodStrategy.ForPrefix.of(prefix),
                    accessControlContext,
                    initializationStrategy,
                    redefinitionStrategy,
                    bootstrapInjectionStrategy,
                    lambdaInstrumentationStrategy,
                    ignoredTypes,
                    transformation);
        }

        @Override
        public AgentBuilder disableNativeMethodPrefix() {
            return new Default(byteBuddy,
                    binaryLocator,
                    typeStrategy,
                    listener,
                    NativeMethodStrategy.Disabled.INSTANCE,
                    accessControlContext,
                    initializationStrategy,
                    redefinitionStrategy,
                    bootstrapInjectionStrategy,
                    lambdaInstrumentationStrategy,
                    ignoredTypes,
                    transformation);
        }

        @Override
        public AgentBuilder with(AccessControlContext accessControlContext) {
            return new Default(byteBuddy,
                    binaryLocator,
                    typeStrategy,
                    listener,
                    nativeMethodStrategy,
                    accessControlContext,
                    initializationStrategy,
                    redefinitionStrategy,
                    bootstrapInjectionStrategy,
                    lambdaInstrumentationStrategy,
                    ignoredTypes,
                    transformation);
        }

        @Override
        public AgentBuilder with(RedefinitionStrategy redefinitionStrategy) {
            return new Default(byteBuddy,
                    binaryLocator,
                    typeStrategy,
                    listener,
                    nativeMethodStrategy,
                    accessControlContext,
                    initializationStrategy,
                    redefinitionStrategy,
                    bootstrapInjectionStrategy,
                    lambdaInstrumentationStrategy,
                    ignoredTypes,
                    transformation);
        }

        @Override
        public AgentBuilder with(InitializationStrategy initializationStrategy) {
            return new Default(byteBuddy,
                    binaryLocator,
                    typeStrategy,
                    listener,
                    nativeMethodStrategy,
                    accessControlContext,
                    initializationStrategy,
                    redefinitionStrategy,
                    bootstrapInjectionStrategy,
                    lambdaInstrumentationStrategy,
                    ignoredTypes,
                    transformation);
        }

        @Override
        public AgentBuilder enableBootstrapInjection(File folder, Instrumentation instrumentation) {
            return new Default(byteBuddy,
                    binaryLocator,
                    typeStrategy,
                    listener,
                    nativeMethodStrategy,
                    accessControlContext,
                    initializationStrategy,
                    redefinitionStrategy,
                    new BootstrapInjectionStrategy.Enabled(folder, instrumentation),
                    lambdaInstrumentationStrategy,
                    ignoredTypes,
                    transformation);
        }

        @Override
        public AgentBuilder disableBootstrapInjection() {
            return new Default(byteBuddy,
                    binaryLocator,
                    typeStrategy,
                    listener,
                    nativeMethodStrategy,
                    accessControlContext,
                    initializationStrategy,
                    redefinitionStrategy,
                    BootstrapInjectionStrategy.Disabled.INSTANCE,
                    lambdaInstrumentationStrategy,
                    ignoredTypes,
                    transformation);
        }

        @Override
        public AgentBuilder ignore(ElementMatcher<? super TypeDescription> ignoredTypes) {
            return new Default(byteBuddy,
                    binaryLocator,
                    typeStrategy,
                    listener,
                    nativeMethodStrategy,
                    accessControlContext,
                    initializationStrategy,
                    redefinitionStrategy,
                    bootstrapInjectionStrategy,
                    lambdaInstrumentationStrategy,
                    ignoredTypes,
                    transformation);
        }

        @Override
        public AgentBuilder with(LambdaInstrumentationStrategy lambdaInstrumentationStrategy) {
            return new Default(byteBuddy,
                    binaryLocator,
                    typeStrategy,
                    listener,
                    nativeMethodStrategy,
                    accessControlContext,
                    initializationStrategy,
                    redefinitionStrategy,
                    bootstrapInjectionStrategy,
                    lambdaInstrumentationStrategy,
                    ignoredTypes,
                    transformation);
        }

        @Override
        public ClassFileTransformer makeRaw() {
            return new ExecutingTransformer(byteBuddy,
                    binaryLocator,
                    typeStrategy,
                    listener,
                    nativeMethodStrategy,
                    accessControlContext,
                    initializationStrategy,
                    bootstrapInjectionStrategy,
                    ignoredTypes,
                    transformation);
        }

        @Override
        public ClassFileTransformer installOn(Instrumentation instrumentation) {
            ClassFileTransformer classFileTransformer = makeRaw();
            instrumentation.addTransformer(classFileTransformer, redefinitionStrategy.isRetransforming(instrumentation));
            if (nativeMethodStrategy.isEnabled(instrumentation)) {
                instrumentation.setNativeMethodPrefix(classFileTransformer, nativeMethodStrategy.getPrefix());
            }
            lambdaInstrumentationStrategy.apply(byteBuddy, bootstrapInjectionStrategy, instrumentation, classFileTransformer);
            if (redefinitionStrategy.isEnabled()) {
                RedefinitionStrategy.Collector collector = redefinitionStrategy.makeCollector(transformation);
                for (Class<?> type : instrumentation.getAllLoadedClasses()) {
                    TypeDescription typeDescription = new TypeDescription.ForLoadedType(type);
                    try {
                        if (!instrumentation.isModifiableClass(type) || !collector.consider(type, ignoredTypes)) {
                            try {
                                try {
                                    listener.onIgnored(typeDescription);
                                } finally {
                                    listener.onComplete(typeDescription.getName());
                                }
                            } catch (Throwable ignored) {
                                // Ignore exceptions that are thrown by listeners to mimic the behavior of a transformation.
                            }
                        }
                    } catch (Throwable throwable) {
                        try {
                            try {
                                listener.onError(typeDescription.getName(), throwable);
                            } finally {
                                listener.onComplete(typeDescription.getName());
                            }
                        } catch (Throwable ignored) {
                            // Ignore exceptions that are thrown by listeners to mimic the behavior of a transformation.
                        }
                    }
                }
                try {
                    collector.apply(instrumentation,
                            byteBuddy,
                            binaryLocator,
                            typeStrategy,
                            listener,
                            nativeMethodStrategy,
                            accessControlContext,
                            initializationStrategy,
                            bootstrapInjectionStrategy);
                } catch (UnmodifiableClassException exception) {
                    throw new IllegalStateException("Cannot modify at least one class: " + collector, exception);
                } catch (ClassNotFoundException exception) {
                    throw new IllegalStateException("Cannot find at least one class class: " + collector, exception);
                }
            }
            return classFileTransformer;
        }

        @Override
        public ClassFileTransformer installOnByteBuddyAgent() {
            try {
                Instrumentation instrumentation = (Instrumentation) ClassLoader.getSystemClassLoader()
                        .loadClass(INSTALLER_TYPE)
                        .getDeclaredField(INSTRUMENTATION_FIELD)
                        .get(STATIC_FIELD);
                if (instrumentation == null) {
                    throw new IllegalStateException("The Byte Buddy agent is not installed");
                }
                return installOn(instrumentation);
            } catch (RuntimeException exception) {
                throw exception;
            } catch (Exception exception) {
                throw new IllegalStateException("The Byte Buddy agent is not installed or not accessible", exception);
            }
        }

        @Override
        public boolean equals(Object other) {
            if (this == other) return true;
            if (other == null || getClass() != other.getClass()) return false;
            Default aDefault = (Default) other;
            return binaryLocator.equals(aDefault.binaryLocator)
                    && byteBuddy.equals(aDefault.byteBuddy)
                    && listener.equals(aDefault.listener)
                    && nativeMethodStrategy.equals(aDefault.nativeMethodStrategy)
                    && typeStrategy.equals(aDefault.typeStrategy)
                    && accessControlContext.equals(aDefault.accessControlContext)
                    && initializationStrategy == aDefault.initializationStrategy
                    && redefinitionStrategy == aDefault.redefinitionStrategy
                    && bootstrapInjectionStrategy.equals(aDefault.bootstrapInjectionStrategy)
                    && lambdaInstrumentationStrategy.equals(aDefault.lambdaInstrumentationStrategy)
                    && ignoredTypes.equals(aDefault.ignoredTypes)
                    && transformation.equals(aDefault.transformation);
        }

        @Override
        public int hashCode() {
            int result = byteBuddy.hashCode();
            result = 31 * result + binaryLocator.hashCode();
            result = 31 * result + listener.hashCode();
            result = 31 * result + typeStrategy.hashCode();
            result = 31 * result + nativeMethodStrategy.hashCode();
            result = 31 * result + accessControlContext.hashCode();
            result = 31 * result + initializationStrategy.hashCode();
            result = 31 * result + redefinitionStrategy.hashCode();
            result = 31 * result + bootstrapInjectionStrategy.hashCode();
            result = 31 * result + lambdaInstrumentationStrategy.hashCode();
            result = 31 * result + ignoredTypes.hashCode();
            result = 31 * result + transformation.hashCode();
            return result;
        }

        @Override
        public String toString() {
            return "AgentBuilder.Default{" +
                    "byteBuddy=" + byteBuddy +
                    ", binaryLocator=" + binaryLocator +
                    ", typeStrategy=" + typeStrategy +
                    ", listener=" + listener +
                    ", nativeMethodStrategy=" + nativeMethodStrategy +
                    ", accessControlContext=" + accessControlContext +
                    ", initializationStrategy=" + initializationStrategy +
                    ", redefinitionStrategy=" + redefinitionStrategy +
                    ", bootstrapInjectionStrategy=" + bootstrapInjectionStrategy +
                    ", lambdaInstrumentationStrategy=" + lambdaInstrumentationStrategy +
                    ", ignoredTypes=" + ignoredTypes +
                    ", transformation=" + transformation +
                    '}';
        }

        /**
         * An injection strategy for injecting classes into the bootstrap class loader.
         */
        protected interface BootstrapInjectionStrategy {

            /**
             * Creates an injector for the bootstrap class loader.
             *
             * @param protectionDomain The protection domain to be used.
             * @return A class injector for the bootstrap class loader.
             */
            ClassInjector make(ProtectionDomain protectionDomain);

            /**
             * A disabled bootstrap injection strategy.
             */
            enum Disabled implements BootstrapInjectionStrategy {

                /**
                 * The singleton instance.
                 */
                INSTANCE;

                @Override
                public ClassInjector make(ProtectionDomain protectionDomain) {
                    throw new IllegalStateException("Injecting classes into the bootstrap class loader was not enabled");
                }

                @Override
                public String toString() {
                    return "AgentBuilder.Default.BootstrapInjectionStrategy.Disabled." + name();
                }
            }

            /**
             * An enabled bootstrap injection strategy.
             */
            class Enabled implements BootstrapInjectionStrategy {

                /**
                 * The folder in which jar files are to be saved.
                 */
                private final File folder;

                /**
                 * The instrumentation to use for appending jar files.
                 */
                private final Instrumentation instrumentation;

                /**
                 * Creates a new enabled bootstrap class loader injection strategy.
                 *
                 * @param folder          The folder in which jar files are to be saved.
                 * @param instrumentation The instrumentation to use for appending jar files.
                 */
                public Enabled(File folder, Instrumentation instrumentation) {
                    this.folder = folder;
                    this.instrumentation = instrumentation;
                }

                @Override
                public ClassInjector make(ProtectionDomain protectionDomain) {
                    return ClassInjector.UsingInstrumentation.of(folder, ClassInjector.UsingInstrumentation.Target.BOOTSTRAP, instrumentation);
                }

                @Override
                public boolean equals(Object other) {
                    if (this == other) return true;
                    if (other == null || getClass() != other.getClass()) return false;
                    Enabled enabled = (Enabled) other;
                    return folder.equals(enabled.folder) && instrumentation.equals(enabled.instrumentation);
                }

                @Override
                public int hashCode() {
                    int result = folder.hashCode();
                    result = 31 * result + instrumentation.hashCode();
                    return result;
                }

                @Override
                public String toString() {
                    return "AgentBuilder.Default.BootstrapInjectionStrategy.Enabled{" +
                            "folder=" + folder +
                            ", instrumentation=" + instrumentation +
                            '}';
                }
            }
        }

        /**
         * A strategy for determining if a native method name prefix should be used when rebasing methods.
         */
        protected interface NativeMethodStrategy {

            /**
             * Determines if this strategy enables name prefixing for native methods.
             *
             * @param instrumentation The instrumentation used.
             * @return {@code true} if this strategy indicates that a native method prefix should be used.
             */
            boolean isEnabled(Instrumentation instrumentation);

            /**
             * Resolves the method name transformer for this strategy.
             *
             * @return A method name transformer for this strategy.
             */
            MethodNameTransformer resolve();

            /**
             * Returns the method prefix if the strategy is enabled. This method must only be called if this strategy enables prefixing.
             *
             * @return The method prefix.
             */
            String getPrefix();

            /**
             * A native method strategy that suffixes method names with a random suffix and disables native method rebasement.
             */
            enum Disabled implements NativeMethodStrategy {

                /**
                 * The singleton instance.
                 */
                INSTANCE;

                @Override
                public MethodNameTransformer resolve() {
                    return MethodNameTransformer.Suffixing.withRandomSuffix();
                }

                @Override
                public boolean isEnabled(Instrumentation instrumentation) {
                    return false;
                }

                @Override
                public String getPrefix() {
                    throw new IllegalStateException("A disabled native method strategy does not define a method name prefix");
                }

                @Override
                public String toString() {
                    return "AgentBuilder.Default.NativeMethodStrategy.Disabled." + name();
                }
            }

            /**
             * A native method strategy that prefixes method names with a fixed value for supporting rebasing of native methods.
             */
            class ForPrefix implements NativeMethodStrategy {

                /**
                 * The method name prefix.
                 */
                private final String prefix;

                /**
                 * Creates a new name prefixing native method strategy.
                 *
                 * @param prefix The method name prefix.
                 */
                protected ForPrefix(String prefix) {
                    this.prefix = prefix;
                }

                /**
                 * Creates a new native method strategy for prefixing method names.
                 *
                 * @param prefix The method name prefix.
                 * @return An appropriate native method strategy.
                 */
                protected static NativeMethodStrategy of(String prefix) {
                    if (prefix.length() == 0) {
                        throw new IllegalArgumentException("A method name prefix must not be the empty string");
                    }
                    return new ForPrefix(prefix);
                }

                @Override
                public MethodNameTransformer resolve() {
                    return new MethodNameTransformer.Prefixing(prefix);
                }

                @Override
                public boolean isEnabled(Instrumentation instrumentation) {
                    if (!instrumentation.isNativeMethodPrefixSupported()) {
                        throw new IllegalArgumentException("A prefix for native methods is not supported: " + instrumentation);
                    }
                    return true;
                }

                @Override
                public String getPrefix() {
                    return prefix;
                }

                @Override
                public boolean equals(Object other) {
                    return this == other || !(other == null || getClass() != other.getClass()) && prefix.equals(((ForPrefix) other).prefix);
                }

                @Override
                public int hashCode() {
                    return prefix.hashCode();
                }

                @Override
                public String toString() {
                    return "AgentBuilder.Default.NativeMethodStrategy.ForPrefix{" +
                            "prefix='" + prefix + '\'' +
                            '}';
                }
            }
        }

        /**
         * A transformation serves as a handler for modifying a class.
         */
        protected interface Transformation {

            /**
             * Resolves an attempted transformation to a specific transformation.
             *
             * @param typeDescription     A description of the type that is to be transformed.
             * @param classLoader         The class loader of the type being transformed.
             * @param classBeingRedefined In case of a type redefinition, the loaded type being transformed or {@code null} if that is not the case.
             * @param protectionDomain    The protection domain of the type being transformed.
             * @param ignoredTypes        A matcher for types that are explicitly ignored.
             * @return A resolution for the given type.
             */
            Resolution resolve(TypeDescription typeDescription,
                               ClassLoader classLoader,
                               Class<?> classBeingRedefined,
                               ProtectionDomain protectionDomain,
                               ElementMatcher<? super TypeDescription> ignoredTypes);

            /**
             * A resolution to a transformation.
             */
            interface Resolution {

                /**
                 * Returns {@code true} if this resolution represents an actual type transformation. If this value is {@code false},
                 * this resolution will not attempt to transform a class.
                 *
                 * @return {@code true} if this resolution attempts to transform a type, {@code false} otherwise.
                 */
                boolean isResolved();

                /**
                 * Transforms a type or returns {@code null} if a type is not to be transformed.
                 *
                 * @param initializationStrategy     The initialization strategy to use.
                 * @param classFileLocator           The class file locator to use.
                 * @param typeStrategy               The definition handler to use.
                 * @param byteBuddy                  The Byte Buddy instance to use.
                 * @param methodNameTransformer      The method name transformer to be used.
                 * @param bootstrapInjectionStrategy The bootstrap injection strategy to be used.
                 * @param accessControlContext       The access control context to be used.
                 * @param listener                   The listener to be invoked to inform about an applied or non-applied transformation.
                 * @return The class file of the transformed class or {@code null} if no transformation is attempted.
                 */
                byte[] apply(InitializationStrategy initializationStrategy,
                             ClassFileLocator classFileLocator,
                             TypeStrategy typeStrategy,
                             ByteBuddy byteBuddy,
                             NativeMethodStrategy methodNameTransformer,
                             BootstrapInjectionStrategy bootstrapInjectionStrategy,
                             AccessControlContext accessControlContext,
                             Listener listener);

                /**
                 * A canonical implementation of a non-resolved resolution.
                 */
                class Unresolved implements Resolution {

                    /**
                     * The type that is not transformed.
                     */
                    private final TypeDescription typeDescription;

                    /**
                     * Creates a new unresolved resolution.
                     *
                     * @param typeDescription The type that is not transformed.
                     */
                    protected Unresolved(TypeDescription typeDescription) {
                        this.typeDescription = typeDescription;
                    }

                    @Override
                    public boolean isResolved() {
                        return false;
                    }

                    @Override
                    public byte[] apply(InitializationStrategy initializationStrategy,
                                        ClassFileLocator classFileLocator,
                                        TypeStrategy typeStrategy,
                                        ByteBuddy byteBuddy,
                                        NativeMethodStrategy methodNameTransformer,
                                        BootstrapInjectionStrategy bootstrapInjectionStrategy,
                                        AccessControlContext accessControlContext,
                                        Listener listener) {
                        listener.onIgnored(typeDescription);
                        return NO_TRANSFORMATION;
                    }

                    @Override
                    public boolean equals(Object other) {
                        return this == other || !(other == null || getClass() != other.getClass())
                                && typeDescription.equals(((Unresolved) other).typeDescription);
                    }

                    @Override
                    public int hashCode() {
                        return typeDescription.hashCode();
                    }

                    @Override
                    public String toString() {
                        return "AgentBuilder.Default.Transformation.Resolution.Unresolved{" +
                                "typeDescription=" + typeDescription +
                                '}';
                    }
                }
            }

            /**
             * A transformation that does not attempt to transform any type.
             */
            enum Ignored implements Transformation {

                /**
                 * The singleton instance.
                 */
                INSTANCE;

                @Override
                public Resolution resolve(TypeDescription typeDescription,
                                          ClassLoader classLoader,
                                          Class<?> classBeingRedefined,
                                          ProtectionDomain protectionDomain, ElementMatcher<? super TypeDescription> ignoredTypes) {
                    return new Resolution.Unresolved(typeDescription);
                }

                @Override
                public String toString() {
                    return "AgentBuilder.Default.Transformation.Ignored." + name();
                }
            }

            /**
             * A simple, active transformation.
             */
            class Simple implements Transformation {

                /**
                 * The raw matcher that is represented by this transformation.
                 */
                private final RawMatcher rawMatcher;

                /**
                 * The transformer that is represented by this transformation.
                 */
                private final Transformer transformer;

                /**
                 * Creates a new transformation.
                 *
                 * @param rawMatcher  The raw matcher that is represented by this transformation.
                 * @param transformer The transformer that is represented by this transformation.
                 */
                protected Simple(RawMatcher rawMatcher, Transformer transformer) {
                    this.rawMatcher = rawMatcher;
                    this.transformer = transformer;
                }

                @Override
                public Transformation.Resolution resolve(TypeDescription typeDescription,
                                                         ClassLoader classLoader,
                                                         Class<?> classBeingRedefined,
                                                         ProtectionDomain protectionDomain,
                                                         ElementMatcher<? super TypeDescription> ignoredTypes) {
                    return !ignoredTypes.matches(typeDescription) && rawMatcher.matches(typeDescription, classLoader, classBeingRedefined, protectionDomain)
                            ? new Resolution(typeDescription, classLoader, protectionDomain, transformer)
                            : new Transformation.Resolution.Unresolved(typeDescription);
                }

                @Override
                public boolean equals(Object other) {
                    return this == other || !(other == null || getClass() != other.getClass())
                            && rawMatcher.equals(((Simple) other).rawMatcher)
                            && transformer.equals(((Simple) other).transformer);
                }

                @Override
                public int hashCode() {
                    int result = rawMatcher.hashCode();
                    result = 31 * result + transformer.hashCode();
                    return result;
                }

                @Override
                public String toString() {
                    return "AgentBuilder.Default.Transformation.Simple{" +
                            "rawMatcher=" + rawMatcher +
                            ", transformer=" + transformer +
                            '}';
                }

                /**
                 * A resolution that performs a type transformation.
                 */
                protected static class Resolution implements Transformation.Resolution {

                    /**
                     * A description of the transformed type.
                     */
                    private final TypeDescription typeDescription;

                    /**
                     * The class loader of the transformed type.
                     */
                    private final ClassLoader classLoader;

                    /**
                     * The protection domain of the transformed type.
                     */
                    private final ProtectionDomain protectionDomain;

                    /**
                     * The transformer to be applied.
                     */
                    private final Transformer transformer;

                    /**
                     * Creates a new active transformation.
                     *
                     * @param typeDescription  A description of the transformed type.
                     * @param classLoader      The class loader of the transformed type.
                     * @param protectionDomain The protection domain of the transformed type.
                     * @param transformer      The transformer to be applied.
                     */
                    protected Resolution(TypeDescription typeDescription,
                                         ClassLoader classLoader,
                                         ProtectionDomain protectionDomain,
                                         Transformer transformer) {
                        this.typeDescription = typeDescription;
                        this.classLoader = classLoader;
                        this.protectionDomain = protectionDomain;
                        this.transformer = transformer;
                    }

                    @Override
                    public boolean isResolved() {
                        return true;
                    }

                    @Override
                    public byte[] apply(InitializationStrategy initializationStrategy,
                                        ClassFileLocator classFileLocator,
                                        TypeStrategy typeStrategy,
                                        ByteBuddy byteBuddy,
                                        NativeMethodStrategy methodNameTransformer,
                                        BootstrapInjectionStrategy bootstrapInjectionStrategy,
                                        AccessControlContext accessControlContext,
                                        Listener listener) {
                        InitializationStrategy.Dispatcher dispatcher = initializationStrategy.dispatcher();
                        DynamicType.Unloaded<?> dynamicType = dispatcher.apply(transformer.transform(typeStrategy.builder(typeDescription,
                                byteBuddy,
                                classFileLocator,
                                methodNameTransformer.resolve()), typeDescription)).make();
                        dispatcher.register(dynamicType, classLoader, new BootstrapClassLoaderCapableInjectorFactory(bootstrapInjectionStrategy,
                                classLoader,
                                protectionDomain,
                                accessControlContext));
                        listener.onTransformation(typeDescription, dynamicType);
                        return dynamicType.getBytes();
                    }

                    @Override
                    public boolean equals(Object other) {
                        if (this == other) return true;
                        if (other == null || getClass() != other.getClass()) return false;
                        Resolution that = (Resolution) other;
                        return typeDescription.equals(that.typeDescription)
                                && !(classLoader != null ? !classLoader.equals(that.classLoader) : that.classLoader != null)
                                && !(protectionDomain != null ? !protectionDomain.equals(that.protectionDomain) : that.protectionDomain != null)
                                && transformer.equals(that.transformer);
                    }

                    @Override
                    public int hashCode() {
                        int result = typeDescription.hashCode();
                        result = 31 * result + (classLoader != null ? classLoader.hashCode() : 0);
                        result = 31 * result + (protectionDomain != null ? protectionDomain.hashCode() : 0);
                        result = 31 * result + transformer.hashCode();
                        return result;
                    }

                    @Override
                    public String toString() {
                        return "AgentBuilder.Default.Transformation.Simple.Resolution{" +
                                "typeDescription=" + typeDescription +
                                ", classLoader=" + classLoader +
                                ", protectionDomain=" + protectionDomain +
                                ", transformer=" + transformer +
                                '}';
                    }

                    /**
                     * An injector factory that resolves to a bootstrap class loader injection if this is necessary and enabled.
                     */
                    protected static class BootstrapClassLoaderCapableInjectorFactory implements InitializationStrategy.Dispatcher.InjectorFactory {

                        /**
                         * The bootstrap injection strategy being used.
                         */
                        private final BootstrapInjectionStrategy bootstrapInjectionStrategy;

                        /**
                         * The class loader for which to create an injection factory.
                         */
                        private final ClassLoader classLoader;

                        /**
                         * The protection domain of the created classes.
                         */
                        private final ProtectionDomain protectionDomain;

                        /**
                         * The access control context to be used.
                         */
                        private final AccessControlContext accessControlContext;

                        /**
                         * Creates a new bootstrap class loader capable injector factory.
                         *
                         * @param bootstrapInjectionStrategy The bootstrap injection strategy being used.
                         * @param classLoader                The class loader for which to create an injection factory.
                         * @param protectionDomain           The protection domain of the created classes.
                         * @param accessControlContext       The access control context to be used.
                         */
                        protected BootstrapClassLoaderCapableInjectorFactory(BootstrapInjectionStrategy bootstrapInjectionStrategy,
                                                                             ClassLoader classLoader,
                                                                             ProtectionDomain protectionDomain,
                                                                             AccessControlContext accessControlContext) {
                            this.bootstrapInjectionStrategy = bootstrapInjectionStrategy;
                            this.classLoader = classLoader;
                            this.protectionDomain = protectionDomain;
                            this.accessControlContext = accessControlContext;
                        }

                        @Override
                        public ClassInjector resolve() {
                            return classLoader == null
                                    ? bootstrapInjectionStrategy.make(protectionDomain)
                                    : new ClassInjector.UsingReflection(classLoader, protectionDomain, accessControlContext);
                        }

                        @Override
                        public boolean equals(Object other) {
                            if (this == other) return true;
                            if (other == null || getClass() != other.getClass()) return false;
                            BootstrapClassLoaderCapableInjectorFactory that = (BootstrapClassLoaderCapableInjectorFactory) other;
                            return bootstrapInjectionStrategy.equals(that.bootstrapInjectionStrategy)
                                    && !(classLoader != null ? !classLoader.equals(that.classLoader) : that.classLoader != null)
                                    && !(protectionDomain != null ? !protectionDomain.equals(that.protectionDomain) : that.protectionDomain != null)
                                    && accessControlContext.equals(that.accessControlContext);
                        }

                        @Override
                        public int hashCode() {
                            int result = bootstrapInjectionStrategy.hashCode();
                            result = 31 * result + (protectionDomain != null ? protectionDomain.hashCode() : 0);
                            result = 31 * result + (classLoader != null ? classLoader.hashCode() : 0);
                            result = 31 * result + accessControlContext.hashCode();
                            return result;
                        }

                        @Override
                        public String toString() {
                            return "AgentBuilder.Default.Transformation.Simple.Resolution.BootstrapClassLoaderCapableInjectorFactory{" +
                                    "bootstrapInjectionStrategy=" + bootstrapInjectionStrategy +
                                    ", classLoader=" + classLoader +
                                    ", protectionDomain=" + protectionDomain +
                                    ", accessControlContext=" + accessControlContext +
                                    '}';
                        }
                    }
                }
            }

            /**
             * A compound transformation that applied several transformation in the given order and applies the first active transformation.
             */
            class Compound implements Transformation {

                /**
                 * The list of transformations to apply in their application order.
                 */
                private final List<? extends Transformation> transformations;

                /**
                 * Creates a new compound transformation.
                 *
                 * @param transformation An array of transformations to apply in their application order.
                 */
                protected Compound(Transformation... transformation) {
                    this(Arrays.asList(transformation));
                }

                /**
                 * Creates a new compound transformation.
                 *
                 * @param transformations A list of transformations to apply in their application order.
                 */
                protected Compound(List<? extends Transformation> transformations) {
                    this.transformations = transformations;
                }

                @Override
                public Resolution resolve(TypeDescription typeDescription,
                                          ClassLoader classLoader,
                                          Class<?> classBeingRedefined,
                                          ProtectionDomain protectionDomain,
                                          ElementMatcher<? super TypeDescription> ignoredTypes) {
                    for (Transformation transformation : transformations) {
                        Resolution resolution = transformation.resolve(typeDescription, classLoader, classBeingRedefined, protectionDomain, ignoredTypes);
                        if (resolution.isResolved()) {
                            return resolution;
                        }
                    }
                    return new Resolution.Unresolved(typeDescription);
                }

                @Override
                public boolean equals(Object other) {
                    return this == other || !(other == null || getClass() != other.getClass())
                            && transformations.equals(((Compound) other).transformations);
                }

                @Override
                public int hashCode() {
                    return transformations.hashCode();
                }

                @Override
                public String toString() {
                    return "AgentBuilder.Default.Transformation.Compound{" +
                            "transformations=" + transformations +
                            '}';
                }
            }
        }

        /**
         * A {@link java.lang.instrument.ClassFileTransformer} that implements the enclosing agent builder's
         * configuration.
         */
        protected static class ExecutingTransformer implements ClassFileTransformer {

            /**
             * The Byte Buddy instance to be used.
             */
            private final ByteBuddy byteBuddy;

            /**
             * The binary locator to use.
             */
            private final BinaryLocator binaryLocator;

            /**
             * The definition handler to use.
             */
            private final TypeStrategy typeStrategy;

            /**
             * The listener to notify on transformations.
             */
            private final Listener listener;

            /**
             * The native method strategy to apply.
             */
            private final NativeMethodStrategy nativeMethodStrategy;

            /**
             * The access control context to use for loading classes.
             */
            private final AccessControlContext accessControlContext;

            /**
             * The initialization strategy to use for transformed types.
             */
            private final InitializationStrategy initializationStrategy;

            /**
             * The injection strategy for injecting classes into the bootstrap class loader.
             */
            private final BootstrapInjectionStrategy bootstrapInjectionStrategy;

            /**
             * A matcher that indicates any type that should be excluded from instrumentation.
             */
            private final ElementMatcher<? super TypeDescription> ignoredTypes;

            /**
             * The transformation object for handling type transformations.
             */
            private final Transformation transformation;

            /**
             * Creates a new class file transformer.
             *
             * @param byteBuddy                  The Byte Buddy instance to be used.
             * @param binaryLocator              The binary locator to use.
             * @param typeStrategy               The definition handler to use.
             * @param listener                   The listener to notify on transformations.
             * @param nativeMethodStrategy       The native method strategy to apply.
             * @param accessControlContext       The access control context to use for loading classes.
             * @param initializationStrategy     The initialization strategy to use for transformed types.
             * @param bootstrapInjectionStrategy The injection strategy for injecting classes into the bootstrap class loader.
             * @param ignoredTypes               A matcher that indicates any type that should be excluded from instrumentation.
             * @param transformation             The transformation object for handling type transformations.
             */
            public ExecutingTransformer(ByteBuddy byteBuddy,
                                        BinaryLocator binaryLocator,
                                        TypeStrategy typeStrategy,
                                        Listener listener,
                                        NativeMethodStrategy nativeMethodStrategy,
                                        AccessControlContext accessControlContext,
                                        InitializationStrategy initializationStrategy,
                                        BootstrapInjectionStrategy bootstrapInjectionStrategy,
                                        ElementMatcher<? super TypeDescription> ignoredTypes,
                                        Transformation transformation) {
                this.byteBuddy = byteBuddy;
                this.binaryLocator = binaryLocator;
                this.typeStrategy = typeStrategy;
                this.listener = listener;
                this.nativeMethodStrategy = nativeMethodStrategy;
                this.accessControlContext = accessControlContext;
                this.initializationStrategy = initializationStrategy;
                this.bootstrapInjectionStrategy = bootstrapInjectionStrategy;
                this.ignoredTypes = ignoredTypes;
                this.transformation = transformation;
            }

            @Override
            public byte[] transform(ClassLoader classLoader,
                                    String internalTypeName,
                                    Class<?> classBeingRedefined,
                                    ProtectionDomain protectionDomain,
                                    byte[] binaryRepresentation) {
                if (internalTypeName == null) {
                    return NO_TRANSFORMATION;
                }
                String binaryTypeName = internalTypeName.replace('/', '.');
                try {
                    ClassFileLocator classFileLocator = ClassFileLocator.Simple.of(binaryTypeName,
                            binaryRepresentation,
                            binaryLocator.classFileLocator(classLoader));
                    return transformation.resolve(classBeingRedefined == null
                                    ? binaryLocator.typePool(classFileLocator, classLoader).describe(binaryTypeName).resolve()
                                    : new TypeDescription.ForLoadedType(classBeingRedefined),
                            classLoader,
                            classBeingRedefined,
                            protectionDomain,
                            ignoredTypes).apply(initializationStrategy,
                            classFileLocator,
                            typeStrategy,
                            byteBuddy,
                            nativeMethodStrategy,
                            bootstrapInjectionStrategy,
                            accessControlContext,
                            listener);
                } catch (Throwable throwable) {
                    listener.onError(binaryTypeName, throwable);
                    return NO_TRANSFORMATION;
                } finally {
                    listener.onComplete(binaryTypeName);
                }
            }

            @Override
            public boolean equals(Object other) {
                if (this == other) return true;
                if (other == null || getClass() != other.getClass()) return false;
                ExecutingTransformer that = (ExecutingTransformer) other;
                return byteBuddy.equals(that.byteBuddy)
                        && binaryLocator.equals(that.binaryLocator)
                        && typeStrategy.equals(that.typeStrategy)
                        && initializationStrategy.equals(that.initializationStrategy)
                        && listener.equals(that.listener)
                        && nativeMethodStrategy.equals(that.nativeMethodStrategy)
                        && bootstrapInjectionStrategy.equals(that.bootstrapInjectionStrategy)
                        && accessControlContext.equals(that.accessControlContext)
                        && ignoredTypes.equals(that.ignoredTypes)
                        && transformation.equals(that.transformation);
            }

            @Override
            public int hashCode() {
                int result = byteBuddy.hashCode();
                result = 31 * result + binaryLocator.hashCode();
                result = 31 * result + typeStrategy.hashCode();
                result = 31 * result + initializationStrategy.hashCode();
                result = 31 * result + listener.hashCode();
                result = 31 * result + nativeMethodStrategy.hashCode();
                result = 31 * result + bootstrapInjectionStrategy.hashCode();
                result = 31 * result + accessControlContext.hashCode();
                result = 31 * result + ignoredTypes.hashCode();
                result = 31 * result + transformation.hashCode();
                return result;
            }

            @Override
            public String toString() {
                return "AgentBuilder.Default.ExecutingTransformer{" +
                        "byteBuddy=" + byteBuddy +
                        ", binaryLocator=" + binaryLocator +
                        ", typeStrategy=" + typeStrategy +
                        ", initializationStrategy=" + initializationStrategy +
                        ", listener=" + listener +
                        ", nativeMethodStrategy=" + nativeMethodStrategy +
                        ", bootstrapInjectionStrategy=" + bootstrapInjectionStrategy +
                        ", accessControlContext=" + accessControlContext +
                        ", ignoredTypes=" + ignoredTypes +
                        ", transformation=" + transformation +
                        '}';
            }
        }

        /**
         * A helper class that describes a {@link net.bytebuddy.agent.builder.AgentBuilder.Default} after supplying
         * a {@link net.bytebuddy.agent.builder.AgentBuilder.RawMatcher} such that one or several
         * {@link net.bytebuddy.agent.builder.AgentBuilder.Transformer}s can be supplied.
         */
        protected class Matched implements Identified.Extendable {

            /**
             * The supplied raw matcher.
             */
            private final RawMatcher rawMatcher;

            /**
             * The supplied transformer.
             */
            private final Transformer transformer;

            /**
             * Creates a new matched default agent builder.
             *
             * @param rawMatcher  The supplied raw matcher.
             * @param transformer The supplied transformer.
             */
            protected Matched(RawMatcher rawMatcher, Transformer transformer) {
                this.rawMatcher = rawMatcher;
                this.transformer = transformer;
            }

            @Override
            public Identified.Extendable transform(Transformer transformer) {
                return new Matched(rawMatcher, new Transformer.Compound(this.transformer, transformer));
            }

            @Override
            public Identified type(RawMatcher matcher) {
                return materialize().type(matcher);
            }

            @Override
            public Identified type(ElementMatcher<? super TypeDescription> typeMatcher) {
                return materialize().type(typeMatcher);
            }

            @Override
            public Identified type(ElementMatcher<? super TypeDescription> typeMatcher, ElementMatcher<? super ClassLoader> classLoaderMatcher) {
                return materialize().type(typeMatcher, classLoaderMatcher);
            }

            @Override
            public AgentBuilder with(ByteBuddy byteBuddy) {
                return materialize().with(byteBuddy);
            }

            @Override
            public AgentBuilder with(Listener listener) {
                return materialize().with(listener);
            }

            @Override
            public AgentBuilder with(TypeStrategy typeStrategy) {
                return materialize().with(typeStrategy);
            }

            @Override
            public AgentBuilder with(BinaryLocator binaryLocator) {
                return materialize().with(binaryLocator);
            }

            @Override
            public AgentBuilder with(AccessControlContext accessControlContext) {
                return materialize().with(accessControlContext);
            }

            @Override
            public AgentBuilder with(InitializationStrategy initializationStrategy) {
                return materialize().with(initializationStrategy);
            }

            @Override
            public AgentBuilder with(RedefinitionStrategy redefinitionStrategy) {
                return materialize().with(redefinitionStrategy);
            }

            @Override
            public AgentBuilder with(LambdaInstrumentationStrategy lambdaInstrumentationStrategy) {
                return materialize().with(lambdaInstrumentationStrategy);
            }

            @Override
            public AgentBuilder enableBootstrapInjection(File folder, Instrumentation instrumentation) {
                return materialize().enableBootstrapInjection(folder, instrumentation);
            }

            @Override
            public AgentBuilder disableBootstrapInjection() {
                return materialize().disableBootstrapInjection();
            }

            @Override
            public AgentBuilder enableNativeMethodPrefix(String prefix) {
                return materialize().enableNativeMethodPrefix(prefix);
            }

            @Override
            public AgentBuilder disableNativeMethodPrefix() {
                return materialize().disableNativeMethodPrefix();
            }

            @Override
            public AgentBuilder ignore(ElementMatcher<? super TypeDescription> ignoredTypes) {
                return materialize().ignore(ignoredTypes);
            }

            @Override
            public ClassFileTransformer makeRaw() {
                return materialize().makeRaw();
            }

            @Override
            public ClassFileTransformer installOn(Instrumentation instrumentation) {
                return materialize().installOn(instrumentation);
            }

            @Override
            public ClassFileTransformer installOnByteBuddyAgent() {
                return materialize().installOnByteBuddyAgent();
            }

            /**
             * Materializes the currently described {@link net.bytebuddy.agent.builder.AgentBuilder.Default.Transformation}.
             *
             * @return An agent builder that represents the currently described entry of this instance.
             */
            protected AgentBuilder materialize() {
                return new Default(byteBuddy,
                        binaryLocator,
                        typeStrategy,
                        listener,
                        nativeMethodStrategy,
                        accessControlContext,
                        initializationStrategy,
                        redefinitionStrategy,
                        bootstrapInjectionStrategy,
                        lambdaInstrumentationStrategy,
                        ignoredTypes,
                        new Transformation.Compound(new Transformation.Simple(rawMatcher, transformer), transformation));
            }

            /**
             * Returns the outer instance.
             *
             * @return The outer instance.
             */
            private Default getOuter() {
                return Default.this;
            }

            @Override
            public boolean equals(Object other) {
                return this == other || !(other == null || getClass() != other.getClass())
                        && rawMatcher.equals(((Matched) other).rawMatcher)
                        && transformer.equals(((Matched) other).transformer)
                        && Default.this.equals(((Matched) other).getOuter());
            }

            @Override
            public int hashCode() {
                int result = rawMatcher.hashCode();
                result = 31 * result + transformer.hashCode();
                result = 31 * result + Default.this.hashCode();
                return result;
            }

            @Override
            public String toString() {
                return "AgentBuilder.Default.Matched{" +
                        "rawMatcher=" + rawMatcher +
                        ", transformer=" + transformer +
                        ", agentBuilder=" + Default.this +
                        '}';
            }
        }
    }
}<|MERGE_RESOLUTION|>--- conflicted
+++ resolved
@@ -2157,7 +2157,6 @@
              * @param classFileTransformers       A collection of class file transformers to apply when creating the class.
              * @return A binary representation of the transformed class file.
              */
-<<<<<<< HEAD
             public Class<?> make(Object targetTypeLookup,
                                  String lambdaMethodName,
                                  Object factoryMethodType,
@@ -2172,22 +2171,6 @@
                 JavaInstance.MethodType lambdaMethod = JavaInstance.MethodType.of(lambdaMethodType);
                 JavaInstance.MethodHandle targetMethod = JavaInstance.MethodHandle.of(targetMethodHandle, targetTypeLookup);
                 JavaInstance.MethodType specializedLambdaMethod = JavaInstance.MethodType.of(specializedLambdaMethodType);
-=======
-            public byte[] make(Object targetTypeLookup,
-                               String lambdaMethodName,
-                               Object factoryMethodType,
-                               Object lambdaMethodType,
-                               Object targetMethodHandle,
-                               Object specializedLambdaMethodType,
-                               boolean serializable,
-                               List<Class<?>> markerInterfaces,
-                               List<?> additionalBridges,
-                               Collection<? extends ClassFileTransformer> classFileTransformers) {
-                JavaInstance.MethodType factoryMethod = JavaInstance.MethodType.ofLoaded(factoryMethodType);
-                JavaInstance.MethodType lambdaMethod = JavaInstance.MethodType.ofLoaded(lambdaMethodType);
-                JavaInstance.MethodHandle targetMethod = JavaInstance.MethodHandle.ofLoaded(targetMethodHandle, targetTypeLookup);
-                JavaInstance.MethodType specializedLambdaMethod = JavaInstance.MethodType.ofLoaded(specializedLambdaMethodType);
->>>>>>> f21dc342
                 Class<?> targetType = JavaInstance.MethodHandle.lookupType(targetTypeLookup);
                 String lambdaClassName = targetType.getName() + LAMBDA_TYPE_INFIX + LAMBDA_NAME_COUNTER.incrementAndGet();
                 DynamicType.Builder<?> builder = byteBuddy
@@ -2576,30 +2559,6 @@
                                 new FooBar(specializedLambdaMethod),
                                 MethodReturn.returning(targetMethod.getReturnType().asErasure())
                         ).apply(methodVisitor, implementationContext).getMaximalSize(), instrumentedMethod.getStackSize());
-                    }
-
-                    private static class FooBar implements StackManipulation {
-
-                        private final JavaInstance.MethodType methodType;
-
-                        public FooBar(JavaInstance.MethodType methodType) {
-                            this.methodType = methodType;
-                        }
-
-                        @Override
-                        public boolean isValid() {
-                            return true;
-                        }
-
-                        @Override
-                        public Size apply(MethodVisitor methodVisitor, Context implementationContext) {
-                            methodVisitor.visitMethodInsn(Opcodes.INVOKEVIRTUAL,
-                                    MethodHandle.class.getName().replace('.', '/'),
-                                    "invokeExact",
-                                    methodType.getDescriptor(),
-                                    false);
-                            return new Size(1,1);
-                        }
                     }
 
                     @Override
@@ -3017,13 +2976,7 @@
                 methodVisitor.visitMethodInsn(Opcodes.INVOKESTATIC, "java/util/Collections", "emptyList", "()Ljava/util/List;", false);
                 methodVisitor.visitInsn(Opcodes.AASTORE);
                 methodVisitor.visitMethodInsn(Opcodes.INVOKEVIRTUAL, "java/lang/reflect/Method", "invoke", "(Ljava/lang/Object;[Ljava/lang/Object;)Ljava/lang/Object;", false);
-<<<<<<< HEAD
                 methodVisitor.visitTypeInsn(Opcodes.CHECKCAST, "Ljava/lang/Class;");
-=======
-                methodVisitor.visitTypeInsn(Opcodes.CHECKCAST, "[B");
-                methodVisitor.visitInsn(Opcodes.ACONST_NULL);
-                methodVisitor.visitMethodInsn(Opcodes.INVOKEVIRTUAL, "sun/misc/Unsafe", "defineAnonymousClass", "(Ljava/lang/Class;[B[Ljava/lang/Object;)Ljava/lang/Class;", false);
->>>>>>> f21dc342
                 methodVisitor.visitVarInsn(Opcodes.ASTORE, 7);
                 methodVisitor.visitVarInsn(Opcodes.ALOAD, 2);
                 methodVisitor.visitMethodInsn(Opcodes.INVOKEVIRTUAL, "java/lang/invoke/MethodType", "parameterCount", "()I", false);
