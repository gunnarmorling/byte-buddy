--- conflicted
+++ resolved
@@ -175,63 +175,37 @@
         when(equalMethod.getDeclaringType()).thenReturn(new TypeDescription.ForLoadedType(firstMethod.getDeclaringClass()));
         when(equalMethod.getReturnType()).thenReturn(new TypeDescription.ForLoadedType(firstMethod.getReturnType()));
         when(equalMethod.getParameters()).thenReturn(new ParameterList.Explicit.ForTypes(equalMethod,
-<<<<<<< HEAD
                 new GenericTypeList.ForLoadedTypes(firstMethod.getParameterTypes())));
         assertThat(describe(firstMethod), equalTo(equalMethod));
-=======
-                new GenericTypeList.ForLoadedType(firstMethod.getParameterTypes())));
-        assertThat(describe(firstMethod), is(equalMethod));
->>>>>>> 4cd8bf4b
         MethodDescription.InDefinedShape equalMethodButName = mock(MethodDescription.InDefinedShape.class);
         when(equalMethodButName.getInternalName()).thenReturn(secondMethod.getName());
         when(equalMethodButName.getDeclaringType()).thenReturn(new TypeDescription.ForLoadedType(firstMethod.getDeclaringClass()));
         when(equalMethodButName.getReturnType()).thenReturn(new TypeDescription.ForLoadedType(firstMethod.getReturnType()));
         when(equalMethodButName.getParameters()).thenReturn(new ParameterList.Explicit.ForTypes(equalMethodButName,
-<<<<<<< HEAD
                 new GenericTypeList.ForLoadedTypes(firstMethod.getParameterTypes())));
         assertThat(describe(firstMethod), not(equalTo(equalMethodButName)));
-=======
-                new GenericTypeList.ForLoadedType(firstMethod.getParameterTypes())));
-        assertThat(describe(firstMethod), not(equalMethodButName));
->>>>>>> 4cd8bf4b
         MethodDescription.InDefinedShape equalMethodButReturnType = mock(MethodDescription.InDefinedShape.class);
         when(equalMethodButReturnType.getInternalName()).thenReturn(firstMethod.getName());
         when(equalMethodButReturnType.getDeclaringType()).thenReturn(new TypeDescription.ForLoadedType(Object.class));
         when(equalMethodButReturnType.getReturnType()).thenReturn(new TypeDescription.ForLoadedType(firstMethod.getReturnType()));
         when(equalMethodButReturnType.getParameters()).thenReturn(new ParameterList.Explicit.ForTypes(equalMethodButReturnType,
-<<<<<<< HEAD
                 new GenericTypeList.ForLoadedTypes(firstMethod.getParameterTypes())));
         assertThat(describe(firstMethod), not(equalTo(equalMethodButReturnType)));
-=======
-                new GenericTypeList.ForLoadedType(firstMethod.getParameterTypes())));
-        assertThat(describe(firstMethod), not(equalMethodButReturnType));
->>>>>>> 4cd8bf4b
         MethodDescription.InDefinedShape equalMethodButDeclaringType = mock(MethodDescription.InDefinedShape.class);
         when(equalMethodButDeclaringType.getInternalName()).thenReturn(firstMethod.getName());
         when(equalMethodButDeclaringType.getDeclaringType()).thenReturn(new TypeDescription.ForLoadedType(firstMethod.getDeclaringClass()));
         when(equalMethodButDeclaringType.getReturnType()).thenReturn(new TypeDescription.ForLoadedType(secondMethod.getReturnType()));
         when(equalMethodButDeclaringType.getParameters()).thenReturn(new ParameterList.Explicit.ForTypes(equalMethodButDeclaringType,
-<<<<<<< HEAD
                 new GenericTypeList.ForLoadedTypes(firstMethod.getParameterTypes())));
         assertThat(describe(firstMethod), not(equalTo(equalMethodButDeclaringType)));
-=======
-                new GenericTypeList.ForLoadedType(firstMethod.getParameterTypes())));
-        assertThat(describe(firstMethod), not(equalMethodButDeclaringType));
->>>>>>> 4cd8bf4b
         MethodDescription.InDefinedShape equalMethodButParameterTypes = mock(MethodDescription.InDefinedShape.class);
         when(equalMethodButParameterTypes.getInternalName()).thenReturn(firstMethod.getName());
         when(equalMethodButParameterTypes.getDeclaringType()).thenReturn(new TypeDescription.ForLoadedType(firstMethod.getDeclaringClass()));
         when(equalMethodButParameterTypes.getReturnType()).thenReturn(new TypeDescription.ForLoadedType(firstMethod.getReturnType()));
         when(equalMethodButParameterTypes.getParameters()).thenReturn(new ParameterList.Explicit.ForTypes(equalMethodButParameterTypes,
-<<<<<<< HEAD
                 new GenericTypeList.ForLoadedTypes(secondMethod.getParameterTypes())));
         assertThat(describe(firstMethod), not(equalTo(equalMethodButParameterTypes)));
         assertThat(describe(firstMethod), not(equalTo(new Object())));
-=======
-                new GenericTypeList.ForLoadedType(secondMethod.getParameterTypes())));
-        assertThat(describe(firstMethod), not(equalMethodButParameterTypes));
-        assertThat(describe(firstMethod), not(new Object()));
->>>>>>> 4cd8bf4b
         assertThat(describe(firstMethod), not(equalTo(null)));
     }
 
